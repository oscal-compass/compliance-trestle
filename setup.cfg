[metadata]
name = compliance-trestle
version = attr: trestle.__version__
description = Tools to manage & autogenerate python objects representing the OSCAL layers/models
author = IBM
author_email = avikas@in.ibm.com
license = Apache Software License v2
url = https://oscal-compass.github.io/compliance-trestle
classifiers =
    Development Status :: 5 - Production/Stable
    Environment :: Console
    Intended Audience :: Developers
    Intended Audience :: Information Technology
    License :: OSI Approved :: Apache Software License
    Operating System :: POSIX
    Operating System :: Microsoft
    Programming Language :: Python :: 3
    Programming Language :: Python :: 3.7
    Programming Language :: Python :: 3.8
    Programming Language :: Python :: 3.9
long_description_content_type = text/markdown
long_description = file: README.md
python_require= '>=3.7'
[options]
packages = find:
include_package_data = True

install_requires =
    attrs
    ilcli
    cryptography==41.0.6
<<<<<<< HEAD
    paramiko==3.4.0
=======
    paramiko
>>>>>>> c4567792
    ruamel.yaml
    furl
    pydantic[email]>=1.8.2,<2.0.0
    python-dotenv>=0.10.4
    datamodel-code-generator[http] >= 0.11.14
    python-frontmatter
    pywin32 >= 1.0;platform_system=='Windows'
    defusedxml
    openpyxl~=3.0
    Jinja2 >= 3.0.1
    cmarkgfm==0.6.* #Update regularly
    orjson

[options.packages.find]
include = trestle*
exclude = tests

[options.package_data]
* = *.ini,*.md,*.jinja,*.drawio,*.json,*.yaml,*.yml

[bdist_wheel]
universal = 1

[options.entry_points]
console_scripts =
    trestle = trestle.cli:run

[options.extras_require]
dev =
    pytest>=5.4.3
    pytest-cov>=2.10.0
    pytest-xdist
    pre-commit>=2.4.0
    setuptools
    urllib3==1.26.17
    wheel
    yapf
    python-semantic-release==7.33.2
    pep8-naming
    pytest-random-order
    python-dateutil
    mypy
    types-PyYAML
    types-paramiko
    types-requests
    types-setuptools
    # # Docs website
    mkdocs==1.5.0
    mkdocstrings[python-legacy]==0.19.0
    mkdocs-material
    markdown-include
    pymdown-extensions
    livereload
    ## Constrain system
    pylint
    # Checking repo after docs generation.
    gitpython

   
    
[semantic_release]
version_variable=trestle/__init__.py:__version__
branch = main
upload_to_pypi = true
version_source = commit

[flake8]
# WARNING: This should be kept compatible with .pre-commit-config.yaml
ignore = P1,C812,C813,C814,C815,C816
max-line-length=120
exclude = trestle/oscal

[mypy]
plugins = pydantic.mypy

ignore_missing_imports = True
strict_optional = True
warn_redundant_casts = True
warn_unused_ignores = True
disallow_any_generics = True
check_untyped_defs = True
no_implicit_reexport = True
show_error_codes = True
show_error_context = True
# disallow-untyped-calls = True
disallow_untyped_defs = True
disable_error_code = union-attr, attr-defined, no-redef, assignment, arg-type, list-item

[mypy-trestle.oscal.*]
ignore_errors = True


[pydantic-mypy]
init_forbid_extra = True
init_typed = True
warn_required_dynamic_aliases = True
warn_untyped_fields = True

[coverage:run]
relative_files = True<|MERGE_RESOLUTION|>--- conflicted
+++ resolved
@@ -29,11 +29,7 @@
     attrs
     ilcli
     cryptography==41.0.6
-<<<<<<< HEAD
     paramiko==3.4.0
-=======
-    paramiko
->>>>>>> c4567792
     ruamel.yaml
     furl
     pydantic[email]>=1.8.2,<2.0.0
