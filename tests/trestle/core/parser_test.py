--- conflicted
+++ resolved
@@ -15,13 +15,8 @@
 # limitations under the License.
 """Tests for models module."""
 
-<<<<<<< HEAD
-=======
-import os
 import pathlib
->>>>>>> 1ab68be5
 from datetime import datetime
-import pathlib
 from uuid import uuid4
 
 from trestle.core import const
