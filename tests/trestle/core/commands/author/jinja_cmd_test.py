# Copyright (c) 2021 IBM Corp. All rights reserved.
#
# Licensed under the Apache License, Version 2.0 (the "License");
# you may not use this file except in compliance with the License.
# You may obtain a copy of the License at
#
#     https://www.apache.org/licenses/LICENSE-2.0
#
# Unless required by applicable law or agreed to in writing, software
# distributed under the License is distributed on an "AS IS" BASIS,
# WITHOUT WARRANTIES OR CONDITIONS OF ANY KIND, either express or implied.
# See the License for the specific language governing permissions and
# limitations under the License.
"""Tests for Jinja command."""
import os
import pathlib
import shutil

from _pytest.monkeypatch import MonkeyPatch

from tests.test_utils import execute_command_and_assert, setup_for_ssp

from trestle.core.commands.author.jinja import _number_captions
from trestle.core.commands.author.ssp import SSPGenerate
from trestle.core.markdown.markdown_node import MarkdownNode


def setup_ssp(testdata_dir: pathlib.Path, tmp_trestle_dir: pathlib.Path, monkeypatch: MonkeyPatch):
    """Prepare repository for docs generation."""
    args, _ = setup_for_ssp(tmp_trestle_dir, 'comp_prof', 'my_ssp')
    ssp_cmd = SSPGenerate()
    assert ssp_cmd._run(args) == 0

    command_ssp_gen = f'trestle author ssp-assemble -m my_ssp -o ssp_json -cd {args.compdefs}'
    execute_command_and_assert(command_ssp_gen, 0, monkeypatch)

    for file_name in os.listdir(testdata_dir / 'jinja'):
        full_file_name = os.path.join(testdata_dir / 'jinja', file_name)
        if os.path.isfile(full_file_name):
            shutil.copy(full_file_name, tmp_trestle_dir)


def test_jinja_ssp_output(testdata_dir: pathlib.Path, tmp_trestle_dir: pathlib.Path, monkeypatch: MonkeyPatch) -> None:
    """Test Jinja SSP output."""
    input_template = 'ssp_template.md.jinja'
    setup_ssp(testdata_dir, tmp_trestle_dir, monkeypatch)
    command_import = f'trestle author jinja -i {input_template} -o output_file.md -ssp ssp_json -p comp_prof'
    execute_command_and_assert(command_import, 0, monkeypatch)

    with open('output_file.md') as test_output:
        output = test_output.read()
        tree = MarkdownNode.build_tree_from_markdown(output.split('\n'))
        assert tree
        node1 = tree.get_node_for_key('# A')
        node2 = tree.get_node_for_key('# C')
        assert node1.subnodes[0].key == node2.subnodes[0].key
        assert len(node1.subnodes) == len(node2.subnodes)


def test_jinja_lookup_table(
    testdata_dir: pathlib.Path, tmp_trestle_dir: pathlib.Path, monkeypatch: MonkeyPatch
) -> None:
    """Test Jinja lookup table substitions."""
    input_template = 'use_lookup_table.md.jinja'
    luk_table = 'lookup_table.yaml'
    setup_ssp(testdata_dir, tmp_trestle_dir, monkeypatch)
    command_import = f'trestle author jinja -i {input_template} -o output_file.md ' \
                     f'-lut {luk_table} -ssp ssp_json -p comp_prof -elp lut.prefix'  # noqa: N400
    execute_command_and_assert(command_import, 0, monkeypatch)

    with open('output_file.md') as test_output:
        output = test_output.read()
        tree = MarkdownNode.build_tree_from_markdown(output.split('\n'))
        assert tree
        node1 = tree.get_node_for_key('### Substitutions')
        node2 = tree.get_node_for_key('# B')
        assert node1.content.text[1] == 'This word: compliance-trestle, was substituted.'
        assert node2.content.text


def test_number_captions(testdata_dir: pathlib.Path, tmp_trestle_dir: pathlib.Path, monkeypatch: MonkeyPatch) -> None:
    """Test numbering of captions in markdown."""
    with open(testdata_dir / 'jinja_cmd/number_captions_data.md', 'r') as fp:
        test_data = fp.read()

    with open(testdata_dir / 'jinja_cmd/number_captions_expected_output.md', 'r') as fp:
        expected_output = fp.read().splitlines()

    for idx, row in enumerate(_number_captions(test_data).splitlines()):
        assert row == expected_output[idx]


def test_params_formatting(testdata_dir: pathlib.Path, tmp_trestle_dir: pathlib.Path, monkeypatch: MonkeyPatch) -> None:
    """Test that parameters are substituted with the given formatting."""
    input_template = 'ssp_template.md.jinja'

    setup_ssp(testdata_dir, tmp_trestle_dir, monkeypatch)

<<<<<<< HEAD
    command_md_gen = f'trestle author jinja -pf *.* -vap "IBM Assignment:" -vnap "Assignment:" -i {input_template} -o output.md -ssp ssp_json -p comp_prof'  # noqa E501
=======
    command_md_gen = f'trestle author jinja -bf *.* -vap "IBM Assignment:" -vnap "Assignment:" -i {input_template} -o output.md -ssp ssp_json -p comp_prof'  # noqa E501
>>>>>>> 59c98835
    execute_command_and_assert(command_md_gen, 0, monkeypatch)

    with open('output.md') as test_output:
        output = test_output.read()
        tree = MarkdownNode.build_tree_from_markdown(output.split('\n'))
        assert tree
        parent = tree.get_node_for_key('### AC-1 - Policy and Procedures')
        child1 = parent.get_node_for_key('#### AC-1 Summary information')
        assert child1
        child2 = parent.get_node_for_key('#### Control Statement')
        assert '*Assignment: organization-defined official*' in child2.content.raw_text

<<<<<<< HEAD
    command_md_gen = f'trestle author jinja -pf Prefix:[.] -vap "IBM Assignment:" -vnap "Assignment:" -i {input_template} -o output.md -ssp ssp_json -p comp_prof'  # noqa E501
=======
    command_md_gen = f'trestle author jinja -bf Prefix:[.] -vap "IBM Assignment:" -vnap "Assignment:" -i {input_template} -o output.md -ssp ssp_json -p comp_prof'  # noqa E501
>>>>>>> 59c98835
    execute_command_and_assert(command_md_gen, 0, monkeypatch)

    with open('output.md') as test_output:
        output = test_output.read()
        tree = MarkdownNode.build_tree_from_markdown(output.split('\n'))
        assert tree
        parent = tree.get_node_for_key('### AC-1 - Policy and Procedures')
        child1 = parent.get_node_for_key('#### AC-1 Summary information')
        child2 = parent.get_node_for_key('#### Control Statement')
        assert child1
        assert 'Prefix:[Assignment: organization-defined official]' in child2.content.raw_text


def test_jinja_profile_docs(
    testdata_dir: pathlib.Path, tmp_trestle_dir: pathlib.Path, monkeypatch: MonkeyPatch
) -> None:
    """Test Jinja Profile to multiple md files output."""
    input_template = 'profile_to_docs.md.jinja'

    setup_ssp(testdata_dir, tmp_trestle_dir, monkeypatch)

    command_import = f'trestle author jinja -i {input_template} -o controls -p comp_prof --docs-profile'
    execute_command_and_assert(command_import, 0, monkeypatch)

    for md_control in (tmp_trestle_dir / 'controls' / 'ac').iterdir():
        with open(md_control) as md_file:
            contents = md_file.read()
            tree = MarkdownNode.build_tree_from_markdown(contents.split('\n'))
            assert tree
            node1 = tree.get_node_for_key('# Control Page')
            assert node1
            node2 = tree.get_node_for_key('## Statement Header')
            assert node2
            if md_control.name == 'ac-1.md':
                node3 = tree.get_node_for_key('## Implementation Guidance')
                assert node3

                node4 = tree.get_node_for_key('# AC-1 - Policy and Procedures')
                assert node4.get_node_for_key('## Implementation Guidance')


def test_jinja_profile_docs_with_group_title(
    testdata_dir: pathlib.Path, tmp_trestle_dir: pathlib.Path, monkeypatch: MonkeyPatch
) -> None:
    """Test Jinja Profile to multiple md files output with group title."""
    input_template = 'profile_to_docs_with_group_title.md.jinja'

    setup_ssp(testdata_dir, tmp_trestle_dir, monkeypatch)

    command_import = f'trestle author jinja -i {input_template} -o controls -p comp_prof --docs-profile'
    execute_command_and_assert(command_import, 0, monkeypatch)

    md_control = tmp_trestle_dir / 'controls' / 'ac' / 'ac-1.md'
    with open(md_control) as md_file:
        contents = md_file.read()
        tree = MarkdownNode.build_tree_from_markdown(contents.split('\n'))
        assert tree
        node1 = tree.get_node_for_key('# Control Page')
        assert node1
        node2 = tree.get_node_for_key('# AC-1 - \\[Access Control\\] Policy and Procedures')
        assert node2
        assert '{: #ac-1}' in node2.content.raw_text  # noqa: FS003 - not f string but tag
        assert node2.content.text[1] == ''  # assert new line after tag
        node3 = tree.get_node_for_key('## Table of Control Parameters')
        assert node3
        assert '{: #table-of-control-parameters}' in node3.content.raw_text  # noqa: FS003 - not f string but tag
        assert '{: #"Parameters for AC-1" caption-side="top"}' in node3.content.raw_text  # noqa: FS003 - not f string
        assert 'AC-1 (a) (1)' in node3.content.tables[2]
        assert 'ac-1_prm_3' in node3.content.tables[4]


def test_jinja_profile_docs_with_selected_sections(
    testdata_dir: pathlib.Path, tmp_trestle_dir: pathlib.Path, monkeypatch: MonkeyPatch
) -> None:
    """Test Jinja Profile to multiple md files output with group title."""
    input_template = 'profile_to_docs_only_some_sections.md.jinja'

    setup_ssp(testdata_dir, tmp_trestle_dir, monkeypatch)

    command_import = f'trestle author jinja -i {input_template} -o controls -p comp_prof --docs-profile'
    execute_command_and_assert(command_import, 0, monkeypatch)

    md_control = tmp_trestle_dir / 'controls' / 'ac' / 'ac-1.md'
    with open(md_control) as md_file:
        contents = md_file.read()
        tree = MarkdownNode.build_tree_from_markdown(contents.split('\n'))
        assert tree
        node1 = tree.get_node_for_key('# Control Page')
        assert node1
        node2 = tree.get_node_for_key('## Control Statement Header')
        assert node2
        assert '{: #control-statement-header}' in node2.content.raw_text  # noqa: FS003 - not f string but tag
        assert len(tree.content.subnodes_keys) == 3


def test_jinja_profile_docs_with_selected_sections_and_multiple_parts(
    testdata_dir: pathlib.Path, tmp_trestle_dir: pathlib.Path, monkeypatch: MonkeyPatch
) -> None:
    """Test Jinja Profile to multiple md files output with selected sections and multiple subparts."""
    input_template = 'profile_to_docs_with_subparts.md.jinja'
    profile_path = testdata_dir / 'json/profile_with_alter_subparts.json'

    setup_ssp(testdata_dir, tmp_trestle_dir, monkeypatch)

    command_import = f'trestle import -f {profile_path} -o myprofile'
    execute_command_and_assert(command_import, 0, monkeypatch)

    command_jinja = f'trestle author jinja -i {input_template} -o controls -p myprofile --docs-profile'
    execute_command_and_assert(command_jinja, 0, monkeypatch)

    md_control = tmp_trestle_dir / 'controls' / 'ac' / 'ac-1.md'
    with open(md_control) as md_file:
        contents = md_file.read()
        tree = MarkdownNode.build_tree_from_markdown(contents.split('\n'))
        assert tree
        node1 = tree.get_node_for_key('## The above the line guidance')
        assert node1
        node2 = tree.get_node_for_key('### Add to part a')
        assert node2
        node3 = tree.get_node_for_key('#### Evidence Guidance')
        assert node3
        tag = '{: #the-above-the-line-guidance-add-to-part-a-evidence-guidance}'  # noqa: FS003
        assert tag in node2.content.raw_text
        assert len(tree.content.subnodes_keys) == 7


def test_jinja_profile_docs_fails(
    testdata_dir: pathlib.Path, tmp_trestle_dir: pathlib.Path, monkeypatch: MonkeyPatch
) -> None:
    """Test jinja docs generate fails."""
    input_template = 'profile_to_docs.md.jinja'

    setup_ssp(testdata_dir, tmp_trestle_dir, monkeypatch)

    command_jinja = f'trestle author jinja -i {input_template} -o controls --docs-profile'
    execute_command_and_assert(command_jinja, 2, monkeypatch)

    command_jinja = f'trestle author jinja -i {input_template} -o controls -ssp ssp_json -p main_profile --docs-profile'
    execute_command_and_assert(command_jinja, 2, monkeypatch)

    input_template = 'profile_to_docs_invalid.md.jinja'
    command_jinja = f'trestle author jinja -i {input_template} -o controls -p main_profile --docs-profile'
    execute_command_and_assert(command_jinja, 1, monkeypatch)<|MERGE_RESOLUTION|>--- conflicted
+++ resolved
@@ -96,11 +96,7 @@
 
     setup_ssp(testdata_dir, tmp_trestle_dir, monkeypatch)
 
-<<<<<<< HEAD
-    command_md_gen = f'trestle author jinja -pf *.* -vap "IBM Assignment:" -vnap "Assignment:" -i {input_template} -o output.md -ssp ssp_json -p comp_prof'  # noqa E501
-=======
     command_md_gen = f'trestle author jinja -bf *.* -vap "IBM Assignment:" -vnap "Assignment:" -i {input_template} -o output.md -ssp ssp_json -p comp_prof'  # noqa E501
->>>>>>> 59c98835
     execute_command_and_assert(command_md_gen, 0, monkeypatch)
 
     with open('output.md') as test_output:
@@ -113,11 +109,7 @@
         child2 = parent.get_node_for_key('#### Control Statement')
         assert '*Assignment: organization-defined official*' in child2.content.raw_text
 
-<<<<<<< HEAD
-    command_md_gen = f'trestle author jinja -pf Prefix:[.] -vap "IBM Assignment:" -vnap "Assignment:" -i {input_template} -o output.md -ssp ssp_json -p comp_prof'  # noqa E501
-=======
     command_md_gen = f'trestle author jinja -bf Prefix:[.] -vap "IBM Assignment:" -vnap "Assignment:" -i {input_template} -o output.md -ssp ssp_json -p comp_prof'  # noqa E501
->>>>>>> 59c98835
     execute_command_and_assert(command_md_gen, 0, monkeypatch)
 
     with open('output.md') as test_output:
