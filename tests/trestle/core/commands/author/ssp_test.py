--- conflicted
+++ resolved
@@ -1137,73 +1137,6 @@
     assert ssp_gen._run(gen_args) == 1
 
 
-<<<<<<< HEAD
-def test_ssp_gen_and_assemble_implementation_parts(tmp_trestle_dir: pathlib.Path, monkeypatch: MonkeyPatch) -> None:
-    """Test ssp generate and assemble edit implementation parts."""
-    gen_args, _ = setup_for_ssp(tmp_trestle_dir, prof_name, ssp_name)
-    args_compdefs = gen_args.compdefs
-
-    ssp_gen = SSPGenerate()
-    assert ssp_gen._run(gen_args) == 0
-
-    prose_sys = 'My response for This System'
-    prose_aa = 'My response for comp aa'
-    prose_sys_a = 'My response for This System part a.'
-    prose_aa_a = 'My response for comp aa part a.'
-
-    # ac-1 edit
-    ac_1_path = tmp_trestle_dir / ssp_name / 'ac/ac-1.md'
-    assert test_utils.substitute_text_in_file(
-        ac_1_path, '<!-- Add implementation prose for the main This System component for control: ac-1 -->', prose_sys
-    )
-    assert test_utils.substitute_text_in_file(
-        ac_1_path,
-        '<!-- Add implementation prose for the main This System component for control: ac-1_smt.a -->',
-        prose_sys_a
-    )
-    assert test_utils.substitute_text_in_file(ac_1_path, 'imp req prose for ac-1 from comp aa', prose_aa)
-    assert test_utils.substitute_text_in_file(ac_1_path, 'statement prose for part a. from comp aa', prose_aa_a)
-    # change status for sys comp
-    assert test_utils.substitute_text_in_file(ac_1_path, 'Status: planned', 'Status: alternative')
-
-    part_a_text_edited = """## Implementation for part a.
-
-### This System
-
-My response for This System part a.
-
-#### Implementation Status: planned
-
-### comp_aa
-
-My response for comp aa part a.
-
-#### Rules:
-
-  - comp_rule_aa_1
-
-#### Implementation Status: partial
-
-### comp_ab
-
-<!-- Add control implementation description here for item a. -->
-
-#### Rules:
-
-  - comp_rule_ab_1
-
-#### Implementation Status: partial
-
-______________________________________________________________________
-"""
-
-    md_api = MarkdownAPI()
-    _, tree = md_api.processor.process_markdown(ac_1_path)
-    node = tree.get_node_for_key('## Implementation for part a.')
-    assert node.content.raw_text == part_a_text_edited
-
-    # now assemble the edited controls into json ssp
-=======
 def test_ssp_gen_and_assemble_add_props(tmp_trestle_dir: pathlib.Path) -> None:
     """Test ssp generate and assemble with additional properties processing."""
     gen_args, _ = setup_for_ssp(tmp_trestle_dir, prof_name, ssp_name)
@@ -1231,13 +1164,89 @@
 
     args_compdefs = gen_args.compdefs
     # now assemble controls into json ssp
->>>>>>> a68439da
     ssp_assemble = SSPAssemble()
     args = argparse.Namespace(
         trestle_root=tmp_trestle_dir,
         markdown=ssp_name,
         output=ssp_name,
-<<<<<<< HEAD
+        verbose=1,
+        name=None,
+        version=None,
+        compdefs=args_compdefs,
+        regenerate=False,
+    )
+    assert ssp_assemble._run(args) == 0
+
+    assem_ssp, _ = ModelUtils.load_model_for_class(tmp_trestle_dir, ssp_name, ossp.SystemSecurityPlan)
+    impl_reqs = assem_ssp.control_implementation.implemented_requirements
+    impl_req = next((i_req for i_req in impl_reqs if i_req.control_id == 'ac-1'), None)
+    assert len(impl_req.props) == 1
+    assert impl_req.props[0].name == 'prop_with_ns'
+    assert impl_req.props[0].value == 'prop with ns'
+    assert impl_req.props[0].ns == 'https://my_new_namespace'
+
+    smt_a = next((smt for smt in impl_req.statements if smt.statement_id == 'ac-1_smt.a'), None)
+    assert len(smt_a.props) == 1
+    assert smt_a.props[0].name == 'smt_prop'
+    assert smt_a.props[0].value == 'smt prop'
+
+
+def test_ssp_gen_and_assemble_implementation_parts(tmp_trestle_dir: pathlib.Path, monkeypatch: MonkeyPatch) -> None:
+    """Test ssp generate and assemble edit implementation parts."""
+    gen_args, _ = setup_for_ssp(tmp_trestle_dir, prof_name, ssp_name)
+    args_compdefs = gen_args.compdefs
+
+    ssp_gen = SSPGenerate()
+    assert ssp_gen._run(gen_args) == 0
+
+    prose_sys = 'My response for This System'
+    prose_aa = 'My response for comp aa'
+    prose_sys_a = 'My response for This System part a.'
+    prose_aa_a = 'My response for comp aa part a.'
+
+    # ac-1 edit
+    ac_1_path = tmp_trestle_dir / ssp_name / 'ac/ac-1.md'
+    assert test_utils.substitute_text_in_file(
+        ac_1_path, '<!-- Add implementation prose for the main This System component for control: ac-1 -->', prose_sys
+    )
+    assert test_utils.substitute_text_in_file(
+        ac_1_path,
+        '<!-- Add implementation prose for the main This System component for control: ac-1_smt.a -->',
+        prose_sys_a
+    )
+    assert test_utils.substitute_text_in_file(ac_1_path, 'imp req prose for ac-1 from comp aa', prose_aa)
+    assert test_utils.substitute_text_in_file(ac_1_path, 'statement prose for part a. from comp aa', prose_aa_a)
+    # change status for sys comp
+    assert test_utils.substitute_text_in_file(ac_1_path, 'Status: planned', 'Status: alternative')
+
+    part_a_text_edited = """## Implementation for part a.
+### This System
+My response for This System part a.
+#### Implementation Status: planned
+### comp_aa
+My response for comp aa part a.
+#### Rules:
+  - comp_rule_aa_1
+#### Implementation Status: partial
+### comp_ab
+<!-- Add control implementation description here for item a. -->
+#### Rules:
+  - comp_rule_ab_1
+#### Implementation Status: partial
+______________________________________________________________________
+"""
+
+    md_api = MarkdownAPI()
+    _, tree = md_api.processor.process_markdown(ac_1_path)
+    node = tree.get_node_for_key('## Implementation for part a.')
+    assert node.content.raw_text == part_a_text_edited
+
+    # now assemble the edited controls into json ssp
+    ssp_assemble = SSPAssemble()
+    args = argparse.Namespace(
+        trestle_root=tmp_trestle_dir,
+        markdown=ssp_name,
+        output=ssp_name,
         verbose=0,
         regenerate=False,
         version='',
@@ -1266,26 +1275,4 @@
     _, tree = md_api.processor.process_markdown(ac_1_path)
     node = tree.get_node_for_key('## Implementation for part a.')
     assert node.content.raw_text == part_a_text_edited
-    assert test_utils.confirm_text_in_file(ac_1_path, const.SSP_MD_IMPLEMENTATION_QUESTION, prose_sys)
-=======
-        verbose=1,
-        name=None,
-        version=None,
-        compdefs=args_compdefs,
-        regenerate=False,
-    )
-    assert ssp_assemble._run(args) == 0
-
-    assem_ssp, _ = ModelUtils.load_model_for_class(tmp_trestle_dir, ssp_name, ossp.SystemSecurityPlan)
-    impl_reqs = assem_ssp.control_implementation.implemented_requirements
-    impl_req = next((i_req for i_req in impl_reqs if i_req.control_id == 'ac-1'), None)
-    assert len(impl_req.props) == 1
-    assert impl_req.props[0].name == 'prop_with_ns'
-    assert impl_req.props[0].value == 'prop with ns'
-    assert impl_req.props[0].ns == 'https://my_new_namespace'
-
-    smt_a = next((smt for smt in impl_req.statements if smt.statement_id == 'ac-1_smt.a'), None)
-    assert len(smt_a.props) == 1
-    assert smt_a.props[0].name == 'smt_prop'
-    assert smt_a.props[0].value == 'smt prop'
->>>>>>> a68439da
+    assert test_utils.confirm_text_in_file(ac_1_path, const.SSP_MD_IMPLEMENTATION_QUESTION, prose_sys)