--- conflicted
+++ resolved
@@ -165,17 +165,7 @@
 @pytest.mark.parametrize('use_tree', [False, True])
 def test_ssp_assemble(use_tree: bool, tmp_trestle_dir: pathlib.Path) -> None:
     """Test ssp assemble."""
-<<<<<<< HEAD
     args, _, _ = setup_for_ssp(True, True, tmp_trestle_dir)
-    # first create the markdown
-    ssp_gen = SSPGenerate()
-    assert ssp_gen._run(args) == 0
-    # then assemble it
-    ssp_assemble = SSPAssemble()
-    args = argparse.Namespace(trestle_root=tmp_trestle_dir, markdown=ssp_name, output=ssp_name, verbose=True)
-    assert ssp_assemble._run(args) == 0
-=======
-    args, _, _ = setup_for_ssp(True, True)
 
     # first create the markdown
     ssp_gen = SSPGenerate()
@@ -192,12 +182,11 @@
     # two different invocations modes are used so that use_tree can be overridden
     if use_tree:
         ssp_assemble = SSPAssemble()
-        args = argparse.Namespace(markdown=ssp_name, output=ssp_name, verbose=True)
+        args = argparse.Namespace(trestle_root=tmp_trestle_dir, markdown=ssp_name, output=ssp_name, verbose=True)
         assert ssp_assemble._run(args) == 0
     else:
         ssp_manager = SSPManager()
         assert ssp_manager.assemble_ssp(ssp_name, ssp_name, use_tree) == 0
->>>>>>> f67a74c6
 
 
 def test_ssp_bad_name(tmp_trestle_dir: pathlib.Path) -> None:
@@ -218,13 +207,9 @@
     assert ssp_cmd._run(args) == 1
 
     ssp_cmd = SSPAssemble()
-<<<<<<< HEAD
     args = argparse.Namespace(
         trestle_root=tmp_path, markdown='my_ssp', output='my_json_ssp', verbose=True, yaml_header='dummy.yaml'
     )
-    assert ssp_cmd._run(args) == 1
-=======
-    args = argparse.Namespace(markdown='my_ssp', output='my_json_ssp', verbose=True, yaml_header='dummy.yaml')
     assert ssp_cmd._run(args) == 1
 
 
@@ -245,5 +230,4 @@
     ]
     ssp_manager = SSPManager()
     result = ssp_manager._get_label_prose(0, tree)
-    assert result == (-1, 'a', '')
->>>>>>> f67a74c6
+    assert result == (-1, 'a', '')