--- conflicted
+++ resolved
@@ -180,14 +180,9 @@
 
     full_param_dict = CatalogInterface._get_full_profile_param_dict(profile)
     control_param_dict = CatalogInterface._get_profile_param_dict(control, full_param_dict)
-<<<<<<< HEAD
     assert ControlIOReader.param_to_str(
         control_param_dict['ac-1_prm_1'], ParameterRep.VALUE_OR_LABEL_OR_CHOICES
-    ) == 'all alert personell'
+    ) == 'all alert personnel'
     assert ControlIOReader.param_to_str(
         control_param_dict['ac-1_prm_7'], ParameterRep.VALUE_OR_LABEL_OR_CHOICES
-    ) == 'organization-defined events'
-=======
-    assert control_param_dict['ac-1_prm_1'] == 'all alert personnel'
-    assert control_param_dict['ac-1_prm_7'] == 'organization-defined events'
->>>>>>> f3041bee
+    ) == 'organization-defined events'