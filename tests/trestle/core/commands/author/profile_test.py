--- conflicted
+++ resolved
@@ -1116,9 +1116,8 @@
     args.output = args.profile
     prof_inherit = ProfileInherit()
     assert prof_inherit._run(args) == 2
-
-
-<<<<<<< HEAD
+    
+
 def test_profile_generate_assemble_parameter_aggregation(
     tmp_trestle_dir: pathlib.Path, monkeypatch: MonkeyPatch
 ) -> None:
@@ -1157,8 +1156,20 @@
     }
     ac_1.params.append(appended_extra_param)
     ac_1.params.append(appended_extra_param_2)
-
-=======
+    
+    ModelUtils.save_top_level_model(nist_cat, tmp_trestle_dir, 'nist_cat', FileContentType.JSON)
+
+    # convert resolved profile catalog to markdown then assemble it after adding an item to a control
+    # generate, edit, assemble
+    test_args = f'trestle author profile-generate -n {prof_name} -o {md_name} -rs NeededExtra'.split(  # noqa E501
+    )
+    test_args.extend(['-y', str(yaml_header_path)])
+    test_args.extend(['-s', all_sections_str])
+    monkeypatch.setattr(sys, 'argv', test_args)
+
+    assert Trestle().run() == 0
+    
+
 def test_profile_generate_assesment_objectives(tmp_trestle_dir: pathlib.Path, monkeypatch: MonkeyPatch) -> None:
     """Test the profile markdown generator."""
     _, _, _, _ = setup_profile_generate(tmp_trestle_dir, 'simple_test_profile.json')
@@ -1213,19 +1224,6 @@
 
     at_2 = nist_cat.groups[1].controls[1]
     at_2.parts.append(assesment_objectives)
->>>>>>> dbfc1d6c
-    ModelUtils.save_top_level_model(nist_cat, tmp_trestle_dir, 'nist_cat', FileContentType.JSON)
-
-    # convert resolved profile catalog to markdown then assemble it after adding an item to a control
-    # generate, edit, assemble
-    test_args = f'trestle author profile-generate -n {prof_name} -o {md_name} -rs NeededExtra'.split(  # noqa E501
-    )
-    test_args.extend(['-y', str(yaml_header_path)])
-    test_args.extend(['-s', all_sections_str])
-    monkeypatch.setattr(sys, 'argv', test_args)
-
-<<<<<<< HEAD
-    assert Trestle().run() == 0
 
     fc = test_utils.FileChecker(ac_path)
 
@@ -1253,7 +1251,4 @@
     assert Trestle().run() == 0
 
     prof_generate = f'trestle author profile-generate -n {prof_name} -o {md_name} --force-overwrite'
-    test_utils.execute_command_and_assert(prof_generate, 0, monkeypatch)
-=======
-    assert Trestle().run() == 0
->>>>>>> dbfc1d6c
+    test_utils.execute_command_and_assert(prof_generate, 0, monkeypatch)