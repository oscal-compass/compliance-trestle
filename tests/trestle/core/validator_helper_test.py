--- conflicted
+++ resolved
@@ -26,14 +26,8 @@
 import trestle.core.validator_helper as validator_helper
 import trestle.oscal.catalog as catalog
 import trestle.oscal.common as common
-<<<<<<< HEAD
 import trestle.oscal.component as component
 import trestle.oscal.ssp as ssp
-=======
-# import trestle.oscal.ssp as ssp  # noqa: E800
-import trestle.oscal.ssp as ssp
-import trestle.oscal.target as ostarget
->>>>>>> ddaeeceb
 
 catalog_path = pathlib.Path('nist-content/nist.gov/SP800-53/rev4/json/NIST_SP-800-53_rev4_catalog.json')
 ssp_path = pathlib.Path('nist-content/src/examples/ssp/json/ssp-example.json')
@@ -77,19 +71,10 @@
 
 def test_regenerate_uuids_ssp() -> None:
     """Test regeneration of uuids with updated refs in ssp."""
-<<<<<<< HEAD
-    # FIXME nist issue: https://github.com/usnistgov/oscal-content/issues/65
-    orig_ssp = ssp.SystemSecurityPlan.oscal_read(ssp_path)
-    _, uuid_lut, n_refs_updated = validator_helper.regenerate_uuids(orig_ssp)
-    assert len(uuid_lut.items()) == 36
-    assert n_refs_updated == 23
-    pass
-=======
     orig_ssp = ssp.SystemSecurityPlan.oscal_read(ssp_path)
     new_ssp, uuid_lut, n_refs_updated = validator_helper.regenerate_uuids(orig_ssp)
     assert len(uuid_lut.items()) == 36
     assert n_refs_updated == 23
->>>>>>> ddaeeceb
 
 
 def test_regenerate_uuids_catalog() -> None:
