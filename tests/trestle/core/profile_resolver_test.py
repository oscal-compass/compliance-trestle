# -*- mode:python; coding:utf-8 -*-

# Copyright (c) 2020 IBM Corp. All rights reserved.
#
# Licensed under the Apache License, Version 2.0 (the "License");
# you may not use this file except in compliance with the License.
# You may obtain a copy of the License at
#
#     https://www.apache.org/licenses/LICENSE-2.0
#
# Unless required by applicable law or agreed to in writing, software
# distributed under the License is distributed on an "AS IS" BASIS,
# WITHOUT WARRANTIES OR CONDITIONS OF ANY KIND, either express or implied.
# See the License for the specific language governing permissions and
# limitations under the License.
"""Tests profile_resolver module."""

import copy
import pathlib
import shutil
from typing import List, Tuple

import pytest

from tests import test_utils

from trestle.common.const import RESOLUTION_SOURCE
from trestle.common.err import TrestleError
from trestle.common.model_utils import ModelUtils
from trestle.core import generators as gens
from trestle.core.catalog.catalog_interface import CatalogInterface
from trestle.core.control_interface import ControlInterface, ParameterRep
from trestle.core.models.file_content_type import FileContentType
from trestle.core.profile_resolver import ProfileResolver
from trestle.core.repository import Repository
from trestle.core.resolver.merge import Merge
from trestle.oscal import OSCAL_VERSION
from trestle.oscal import catalog as cat
from trestle.oscal import common as com
from trestle.oscal import profile as prof


def find_string_in_all_controls_prose(interface: CatalogInterface, seek_str: str) -> List[Tuple[str, str]]:
    """Find all instances of this string in catalog prose and return with control id."""
    hits: List[Tuple[str, str]] = []
    for control in interface.get_all_controls_from_catalog(True):
        hits.extend(interface.find_string_in_control(control, seek_str))
    return hits


def test_profile_resolver(tmp_trestle_dir: pathlib.Path) -> None:
    """Test the resolver."""
    test_utils.setup_for_multi_profile(tmp_trestle_dir, False, True)

    test_prof_name = 'test_profile_a'
    test_prof, test_prof_path = ModelUtils.load_top_level_model(tmp_trestle_dir, test_prof_name, prof.Profile)
    cat = ProfileResolver.get_resolved_profile_catalog(tmp_trestle_dir, test_prof_path)
    interface = CatalogInterface(cat)
    # added part ac-1_expevid from prof a
    list1 = find_string_in_all_controls_prose(interface, 'Detailed evidence logs')
    # modify param ac-3.3_prm_2 in prof b
    list2 = find_string_in_all_controls_prose(interface, 'full and complete compliance')

    assert len(list1) == 1
    assert len(list2) == 1

    assert interface.get_count_of_controls_in_catalog(False) == 6

    assert interface.get_count_of_controls_in_catalog(True) == 7

    assert len(cat.controls) == 3

    assert interface.get_dependent_control_ids('ac-3') == ['ac-3.3']

    # confirm that upstream props are captured
    ac_33 = interface.get_control('ac-3.3')
    assert ac_33.params[0].props[0].name == 'set_param_prof_b_prop'
    assert ac_33.params[0].props[0].value == 'set param prof b prop value'
    assert ac_33.props[0].name == 'add_prof_b_prop'
    assert ac_33.props[0].value == 'add prof b prop value'

    control = interface.get_control('a-1')
    assert control.parts[0].parts[0].id == 'a-1_deep'
    assert control.parts[0].parts[0].prose == 'Extra added part in subpart'

    assert cat.metadata.title == test_prof.metadata.title
    assert cat.metadata.oscal_version.__root__ == OSCAL_VERSION
    assert cat.metadata.links[0].href == 'trestle://catalogs/nist_cat/catalog.json'
    assert cat.metadata.links[0].rel == RESOLUTION_SOURCE
    assert cat.metadata.links[1].href == 'trestle://profiles/test_profile_b/profile.json'
    assert cat.metadata.links[0].rel == RESOLUTION_SOURCE


def test_deep_catalog() -> None:
    """Test ssp generation with deep catalog."""
    catalog = test_utils.generate_complex_catalog()
    interface = CatalogInterface(catalog)
    assert interface.get_count_of_controls_in_catalog(False) == 13
    assert interface.get_count_of_controls_in_catalog(True) == 16


def test_ok_when_reference_id_is_not_given_after_or_before(tmp_trestle_dir: pathlib.Path) -> None:
    """Test when by_id is not given and position is set to after or before it fails."""
    cat_path = test_utils.JSON_TEST_DATA_PATH / test_utils.SIMPLIFIED_NIST_CATALOG_NAME
    repo = Repository(tmp_trestle_dir)
    repo.load_and_import_model(cat_path, 'nist_cat')
    prof_path = test_utils.JSON_TEST_DATA_PATH / 'profile_with_incorrect_alter.json'
    repo.load_and_import_model(prof_path, 'incorrect_profile')

    # this originally failed but now it is OK based on OSCAL saying to default to starting or ending if no by_id
    catalog = ProfileResolver.get_resolved_profile_catalog(tmp_trestle_dir, prof_path)
    assert catalog


def test_ok_when_props_added(tmp_trestle_dir: pathlib.Path) -> None:
    """Test when by_id is not given and position is set to after or before it defaults to after."""
    cat_path = test_utils.JSON_TEST_DATA_PATH / test_utils.SIMPLIFIED_NIST_CATALOG_NAME
    repo = Repository(tmp_trestle_dir)
    repo.load_and_import_model(cat_path, 'nist_cat')
    prof_path = test_utils.JSON_TEST_DATA_PATH / 'profile_with_alter_props.json'
    repo.load_and_import_model(prof_path, 'profile_with_alter_props')

    catalog = ProfileResolver.get_resolved_profile_catalog(tmp_trestle_dir, prof_path)
    ac_1 = catalog.groups[0].controls[0]
    assert ac_1.props[3].name == 'ac1_foo'
    assert ac_1.props[3].value == 'ac1 bar'
    assert ac_1.parts[2].props[0].name == 'part_prop'
    assert ac_1.parts[2].props[0].value == 'part_prop_val'


def test_profile_missing_position(tmp_trestle_dir: pathlib.Path) -> None:
    """Test when alter adds parts is missing position it defaults to after."""
    cat_path = test_utils.JSON_TEST_DATA_PATH / test_utils.SIMPLIFIED_NIST_CATALOG_NAME
    repo = Repository(tmp_trestle_dir)
    repo.load_and_import_model(cat_path, 'nist_cat')
    prof_path = test_utils.JSON_TEST_DATA_PATH / 'profile_missing_position.json'
    repo.load_and_import_model(prof_path, 'profile_missing_position')

    catalog = ProfileResolver.get_resolved_profile_catalog(tmp_trestle_dir, prof_path)
    assert catalog


def test_all_positions_for_alter_can_be_resolved(tmp_trestle_dir: pathlib.Path) -> None:
    """Test that all alter adds positions can be resolved."""
    cat_path = test_utils.JSON_TEST_DATA_PATH / test_utils.SIMPLIFIED_NIST_CATALOG_NAME
    repo = Repository(tmp_trestle_dir)
    repo.load_and_import_model(cat_path, 'nist_cat')

    prof_d_path = test_utils.JSON_TEST_DATA_PATH / 'test_profile_d.json'
    repo.load_and_import_model(prof_d_path, 'test_profile_d')

    cat = ProfileResolver.get_resolved_profile_catalog(tmp_trestle_dir, prof_d_path)

    interface = CatalogInterface(cat)
    control_a1 = interface.get_control('ac-1')
    control_a2 = interface.get_control('ac-2')

    assert control_a1.parts[0].id == 'ac-1_first_lev1'
    assert control_a1.parts[1].parts[3].id == 'ac-1_last_lev2'
    assert control_a1.parts[2].id == 'ac-1_after1_ac-1_smt_lev1'
    assert control_a1.parts[3].id == 'ac-1_after2_ac-1_smt_lev1'
    assert control_a1.parts[1].parts[0].parts[1].id == 'ac-1_smt_before1_a.2_lev3'
    assert control_a1.parts[1].parts[0].parts[2].id == 'ac-1_smt_before2_a.2_lev3'
    assert control_a1.parts[1].parts[0].parts[3].parts[0].id == 'ac-1_smt_inside1_at_the_end_a.2_lev4'
    assert control_a1.parts[1].parts[0].parts[3].parts[1].id == 'ac-1_smt_inside2_at_the_end_a.2_lev4'
    assert control_a2.parts[0].id == 'ac-2_implgdn_lev1'


def test_profile_resolver_merge(sample_catalog_rich_controls: cat.Catalog) -> None:
    """Test profile resolver merge."""
    profile = gens.generate_sample_model(prof.Profile)
    method = prof.Method.merge
    combine = prof.Combine(method=method)
    profile.merge = prof.Merge(combine=combine)
    merge = Merge(profile)

    # merge into empty catalog
    merged = gens.generate_sample_model(cat.Catalog)
    new_merged = merge._merge_catalog(merged, sample_catalog_rich_controls)
    catalog_interface = CatalogInterface(new_merged)
    assert catalog_interface.get_count_of_controls_in_catalog(True) == 6

    # add part to first control and merge, then make sure it is there
    part = com.Part(name='foo', title='added part')
    control_id = sample_catalog_rich_controls.controls[0].id
    cat_with_added_part = copy.deepcopy(sample_catalog_rich_controls)
    cat_with_added_part.controls[0].parts.append(part)
    # add extra control in group and make sure it is handled properly
    n_controls = len(cat_with_added_part.groups[0].controls)
    new_control = copy.deepcopy(cat_with_added_part.groups[0].controls[n_controls - 1])
    new_control.id = new_control.id + 'b'
    cat_with_added_part.groups[0].controls.append(new_control)
    final_merged = merge._merge_catalog(sample_catalog_rich_controls, cat_with_added_part)
    catalog_interface = CatalogInterface(final_merged)
    assert catalog_interface.get_count_of_controls_in_catalog(True) == 7
    assert catalog_interface.get_control(control_id).parts[-1].name == 'foo'

    # add part to first control and merge but with use-first.  The part should not be there at end.
    method = prof.Method.use_first
    combine = prof.Combine(method=method)
    profile.merge = prof.Merge(combine=combine)
    merge = Merge(profile)
    final_merged = merge._merge_catalog(sample_catalog_rich_controls, cat_with_added_part)
    catalog_interface = CatalogInterface(final_merged)
    assert catalog_interface.get_count_of_controls_in_catalog(True) == 7
    assert len(catalog_interface.get_control(control_id).parts) == 1

    # now force a merge with keep
    profile.merge = None
    merge_keep = Merge(profile)
    merged_keep = merge_keep._merge_catalog(new_merged, sample_catalog_rich_controls)
    assert CatalogInterface(merged_keep).get_count_of_controls_in_catalog(True) == 12


@pytest.mark.parametrize(
    'param_id, param_text, prose, result',
    [
        ('ac-2_smt.1', 'hello', 'ac-2_smt.1', 'hello'), ('ac-2_smt.1', 'hello', 'ac-2_smt.1 there', 'hello there'),
        ('ac-2_smt.1', 'hello', ' ac-2_smt.1 there', ' hello there'),
        ('ac-2_smt.1', 'hello', ' xac-2_smt.1 there', ' xac-2_smt.1 there'),
        ('ac-2_smt.1', 'hello', 'ac-2_smt.1 there ac-2_smt.1', 'hello there hello'),
        ('ac-2_smt.1', 'hello', ' ac-2_smt.1 there ac-2_smt.10', ' hello there my 10 str'),
        ('ac-2_smt.1', 'hello', ' ac-2_smt.1 there ac-2_smt.10x', ' hello there ac-2_smt.10x'),
        ('ac-2_smt.1', 'hello', ' ac-2_smt.1 there _ac-2_smt.10', ' hello there _ac-2_smt.10')
    ]
)
def test_replace_params(param_id, param_text, prose, result) -> None:
    """Test cases of replacing param in string."""
    param = com.Parameter(id=param_id, values=[com.ParameterValue(__root__=param_text)])
    param_10 = com.Parameter(id='ac-2_smt.10', values=[com.ParameterValue(__root__='my 10 str')])
    param_dict = {param_id: param, 'ac-1_smt.10': param_10}
    assert ControlInterface._replace_ids_with_text(prose, ParameterRep.VALUE_OR_STRING_NONE, param_dict) == result


def test_replace_params_assignment_mode(simplified_nist_catalog: cat.Catalog) -> None:
    """Test replacement of params in assignment mode."""
    cat_interface = CatalogInterface(simplified_nist_catalog)
    param_dict = cat_interface._get_full_param_dict()
<<<<<<< HEAD
    ac_44 = cat_interface.get_control('ac-4.4')
=======
    ac_44 = copy.deepcopy(cat_interface.get_control('ac-4.4'))
>>>>>>> 59c98835
    orig_prose = ac_44.parts[0].prose
    # test the case where a selection has parameters in choices but no value was assigned
    ControlInterface.replace_control_prose(
        ac_44, param_dict, '[.]', ParameterRep.ASSIGNMENT_FORM, False, 'IBM Assignment:', 'Assignment:'
    )
    assert ac_44.parts[
        0
<<<<<<< HEAD
    ].prose == 'Prevent encrypted information from bypassing [Assignment: organization-defined information flow control mechanisms] by [Selection (one or more): decrypting the information; blocking the flow of the encrypted information; terminating communications sessions attempting to pass encrypted information; [IBM Assignment: my procedure]].'  # noqa E501
=======
    ].prose == 'Prevent encrypted information from bypassing [Assignment: organization-defined information flow control mechanisms] by [Selection (one or more): decrypting the information; blocking the flow of the encrypted information; terminating communications sessions attempting to pass encrypted information;  [IBM Assignment: my procedure] ].'  # noqa E501
>>>>>>> 59c98835
    value = 'blocking the flow of the encrypted information'
    param_dict['ac-4.4_prm_2'].values = [com.Value(__root__=value)]
    ac_44.parts[0].prose = orig_prose
    # test the case where values for choices are assigned
    ControlInterface.replace_control_prose(
<<<<<<< HEAD
        ac_44, param_dict, '[.]', ParameterRep.ASSIGNMENT_FORM, 'IBM Assignment:', 'Assignment:'
    )
    assert ac_44.parts[
        0
    ].prose == f'Prevent encrypted information from bypassing [organization-defined information flow control mechanisms] by [Assignment: {value}].'  # noqa E501
=======
        ac_44, param_dict, '[.]', ParameterRep.ASSIGNMENT_FORM, False, 'IBM Assignment:', 'Assignment:'
    )
    assert ac_44.parts[
        0
    ].prose == f'Prevent encrypted information from bypassing [Assignment: organization-defined information flow control mechanisms] by [IBM Assignment: {value}].'  # noqa E501

    ac_44 = copy.deepcopy(cat_interface.get_control('ac-4.4'))
    ControlInterface.replace_control_prose(ac_44, param_dict, '[.]', ParameterRep.LABEL_FORM, False, None, 'Label:')
    assert ac_44.parts[
        0
    ].prose != f'Prevent encrypted information from bypassing [organization-defined information flow control mechanisms] by  [Label: organization-defined procedure or method] ].'  # noqa E501
>>>>>>> 59c98835


def test_profile_resolver_param_sub() -> None:
    """Test profile resolver param sub via regex."""
    id_1 = 'ac-2_smt.1'
    param_1 = com.Parameter(id=id_1, values=[com.ParameterValue(__root__='the cat')])
    id_10 = 'ac-2_smt.10'
    param_10 = com.Parameter(id=id_10, values=[com.ParameterValue(__root__='well fed')])

    param_text = 'Make sure that {{insert: param, ac-2_smt.1}} is very {{ac-2_smt.10}} today.  Very {{ac-2_smt.10}}!'
    param_dict = {id_1: param_1, id_10: param_10}
    new_text = ControlInterface._replace_params(param_text, param_dict)
    assert new_text == 'Make sure that the cat is very well fed today.  Very well fed!'


def test_parameter_resolution(tmp_trestle_dir: pathlib.Path) -> None:
    """Test whether expected order of operations is preserved for parameter substution."""
    test_utils.setup_for_multi_profile(tmp_trestle_dir, False, True)

    prof_e_path = ModelUtils.path_for_top_level_model(
        tmp_trestle_dir, 'test_profile_e', prof.Profile, FileContentType.JSON
    )
    profile_e_parameter_string = '## Override value ##'
    profile_a_value = 'all alert personnel'

    # based on 800-53 rev 5
    cat = ProfileResolver.get_resolved_profile_catalog(tmp_trestle_dir, prof_e_path)
    interface = CatalogInterface(cat)
    control = interface.get_control('ac-1')
    locations = interface.find_string_in_control(control, profile_e_parameter_string)
    locations_a = interface.find_string_in_control(control, profile_a_value)
    assert len(locations) == 1
    assert len(locations_a) == 0
    assert len(control.params[1].constraints) == 1


def test_merge_params() -> None:
    """Test the merge of params."""
    params: List[com.Parameter] = test_utils.generate_param_list('foo', 2)
    # ids don't need to match in merge but normally they would
    params[1].id = params[0].id
    # kill remarks to confirm it is filled in by merge
    params[0].remarks = None
    profile = gens.generate_sample_model(prof.Profile)
    merge = Merge(profile)
    merge._merge_items(params[0], params[1], prof.Method.merge)
    assert params[0]
    # the contraints in each are identical so they don't merge
    assert len(params[0].constraints) == 1
    assert len(params[0].guidelines) == 2
    assert len(params[0].props) == 2
    # confirm that in the merge, the source remark overwrote the dest remark because it was None
    assert params[0].remarks == params[1].remarks


def test_merge_two_catalogs() -> None:
    """Test the merge of two complex catalogs."""
    cat_1 = test_utils.generate_complex_catalog('foo')
    cat_2 = test_utils.generate_complex_catalog('bar')
    cat_2.controls[0].id = cat_1.controls[0].id
    method = prof.Method.merge
    combine = prof.Combine(method=method)
    profile = gens.generate_sample_model(prof.Profile)
    profile.merge = prof.Merge(combine=combine)
    merge = Merge(profile)
    merge._merge_two_catalogs(cat_1, cat_2, method, True)
    assert cat_1
    assert len(cat_1.controls) == 7
    assert len(cat_1.groups) == 4
    assert len(cat_1.params) == 6


def test_add_props(tmp_trestle_dir: pathlib.Path) -> None:
    """Test all types of property additions."""
    test_utils.setup_for_multi_profile(tmp_trestle_dir, False, True)
    prof_f_path = ModelUtils.path_for_top_level_model(
        tmp_trestle_dir, 'test_profile_f', prof.Profile, FileContentType.JSON
    )
    cat = ProfileResolver.get_resolved_profile_catalog(tmp_trestle_dir, prof_f_path)
    interface = CatalogInterface(cat)
    ac_3 = interface.get_control('ac-3')

    assert len(ac_3.props) == 6
    assert ac_3.props[-1].value == 'four'

    for part in ac_3.parts:
        if part.id == 'ac-3_stmt':
            assert len(part.props) == 4

    ac_5 = interface.get_control('ac-5')
    for part in ac_5.parts:
        if part.id == 'ac-5_stmt':
            for sub_part in part.parts:
                if sub_part.id == 'ac-5_smt.a':
                    assert len(sub_part.props) == 4


def test_add_props_before_after_ok(tmp_trestle_dir: pathlib.Path) -> None:
    """
    Test for property addition behavior with before or after.

    Properties added with before or after will default to starting or ending.
    """
    test_utils.setup_for_multi_profile(tmp_trestle_dir, False, True)
    prof_g_path = ModelUtils.path_for_top_level_model(
        tmp_trestle_dir, 'test_profile_g', prof.Profile, FileContentType.JSON
    )
    _ = ProfileResolver.get_resolved_profile_catalog(tmp_trestle_dir, prof_g_path)


def test_get_control_and_group_info_from_catalog(tmp_trestle_dir: pathlib.Path) -> None:
    """Test get all groups from the catalog."""
    test_utils.setup_for_multi_profile(tmp_trestle_dir, False, True)

    prof_a_path = ModelUtils.path_for_top_level_model(
        tmp_trestle_dir, 'test_profile_a', prof.Profile, FileContentType.JSON
    )
    catalog = ProfileResolver.get_resolved_profile_catalog(tmp_trestle_dir, prof_a_path)
    cat_interface = CatalogInterface(catalog)

    all_groups_top = cat_interface.get_all_controls_from_catalog(recurse=False)
    assert len(list(all_groups_top)) == 6

    all_groups_rec = cat_interface.get_all_controls_from_catalog(recurse=True)
    assert len(list(all_groups_rec)) == 7

    all_group_ids = cat_interface.get_group_ids()
    assert len(all_group_ids) == 1

    statement_label, part = cat_interface.get_statement_label_if_exists('ac-1', 'ac-1_smt.c.2')
    assert statement_label == '2.'
    assert part.id == 'ac-1_smt.c.2'

    cat_path = cat_interface.get_control_path('ac-2')
    assert cat_path[0] == 'ac'
    assert len(cat_path) == 1


def test_profile_resolver_circular_ref(tmp_trestle_dir: pathlib.Path) -> None:
    """Test rejection of circular import refs."""
    test_utils.setup_for_multi_profile(tmp_trestle_dir, False, True)
    prof_a_path = ModelUtils.path_for_top_level_model(
        tmp_trestle_dir, 'test_profile_a', prof.Profile, FileContentType.JSON
    )
    # add new import to profile_c so it reloads prof_a in circular manner
    prof_c: prof.Profile
    prof_c, prof_c_path = ModelUtils.load_top_level_model(tmp_trestle_dir, 'test_profile_c', prof.Profile)
    imp = prof.Import(href='trestle://profiles/test_profile_a/profile.json')
    prof_c.imports.append(imp)
    prof_c.oscal_write(prof_c_path)
    with pytest.raises(TrestleError):
        _ = ProfileResolver.get_resolved_profile_catalog(tmp_trestle_dir, prof_a_path)


def test_profile_resolver_no_params(tmp_trestle_dir: pathlib.Path) -> None:
    """Test profile resolver when missing param values."""
    prof_name = 'my_prof'
    nist_catalog_path = test_utils.JSON_TEST_DATA_PATH / test_utils.SIMPLIFIED_NIST_CATALOG_NAME
    trestle_cat_dir = tmp_trestle_dir / 'catalogs/nist_cat'
    trestle_cat_dir.mkdir(exist_ok=True, parents=True)
    shutil.copy(nist_catalog_path, trestle_cat_dir / 'catalog.json')
    profile_dir = tmp_trestle_dir / f'profiles/{prof_name}'
    profile_dir.mkdir(parents=True, exist_ok=True)
    simple_prof_path = test_utils.JSON_TEST_DATA_PATH / 'simple_test_profile_no_params.json'
    profile_path = profile_dir / 'profile.json'
    shutil.copy(simple_prof_path, profile_path)
    catalog = ProfileResolver.get_resolved_profile_catalog(tmp_trestle_dir, profile_path)
    catalog_str = catalog.oscal_serialize_json()
    # make sure no moustaches remain that would confuse jinja
    assert '{{' not in catalog_str<|MERGE_RESOLUTION|>--- conflicted
+++ resolved
@@ -236,11 +236,7 @@
     """Test replacement of params in assignment mode."""
     cat_interface = CatalogInterface(simplified_nist_catalog)
     param_dict = cat_interface._get_full_param_dict()
-<<<<<<< HEAD
-    ac_44 = cat_interface.get_control('ac-4.4')
-=======
     ac_44 = copy.deepcopy(cat_interface.get_control('ac-4.4'))
->>>>>>> 59c98835
     orig_prose = ac_44.parts[0].prose
     # test the case where a selection has parameters in choices but no value was assigned
     ControlInterface.replace_control_prose(
@@ -248,23 +244,12 @@
     )
     assert ac_44.parts[
         0
-<<<<<<< HEAD
-    ].prose == 'Prevent encrypted information from bypassing [Assignment: organization-defined information flow control mechanisms] by [Selection (one or more): decrypting the information; blocking the flow of the encrypted information; terminating communications sessions attempting to pass encrypted information; [IBM Assignment: my procedure]].'  # noqa E501
-=======
     ].prose == 'Prevent encrypted information from bypassing [Assignment: organization-defined information flow control mechanisms] by [Selection (one or more): decrypting the information; blocking the flow of the encrypted information; terminating communications sessions attempting to pass encrypted information;  [IBM Assignment: my procedure] ].'  # noqa E501
->>>>>>> 59c98835
     value = 'blocking the flow of the encrypted information'
     param_dict['ac-4.4_prm_2'].values = [com.Value(__root__=value)]
     ac_44.parts[0].prose = orig_prose
     # test the case where values for choices are assigned
     ControlInterface.replace_control_prose(
-<<<<<<< HEAD
-        ac_44, param_dict, '[.]', ParameterRep.ASSIGNMENT_FORM, 'IBM Assignment:', 'Assignment:'
-    )
-    assert ac_44.parts[
-        0
-    ].prose == f'Prevent encrypted information from bypassing [organization-defined information flow control mechanisms] by [Assignment: {value}].'  # noqa E501
-=======
         ac_44, param_dict, '[.]', ParameterRep.ASSIGNMENT_FORM, False, 'IBM Assignment:', 'Assignment:'
     )
     assert ac_44.parts[
@@ -276,7 +261,6 @@
     assert ac_44.parts[
         0
     ].prose != f'Prevent encrypted information from bypassing [organization-defined information flow control mechanisms] by  [Label: organization-defined procedure or method] ].'  # noqa E501
->>>>>>> 59c98835
 
 
 def test_profile_resolver_param_sub() -> None:
