# -*- mode:python; coding:utf-8 -*-

# Copyright (c) 2020 IBM Corp. All rights reserved.
#
# Licensed under the Apache License, Version 2.0 (the "License");
# you may not use this file except in compliance with the License.
# You may obtain a copy of the License at
#
#     http://www.apache.org/licenses/LICENSE-2.0
#
# Unless required by applicable law or agreed to in writing, software
# distributed under the License is distributed on an "AS IS" BASIS,
# WITHOUT WARRANTIES OR CONDITIONS OF ANY KIND, either express or implied.
# See the License for the specific language governing permissions and
# limitations under the License.
"""Tests for models util module."""
import pathlib

import pytest

import trestle.core.err as err
import trestle.core.utils as mutils
import trestle.oscal.assessment_plan as assessment_plan
import trestle.oscal.assessment_results as assessment_results
import trestle.oscal.catalog as catalog
import trestle.oscal.component as component
import trestle.oscal.poam as poam
import trestle.oscal.profile as profile
import trestle.oscal.ssp as ssp
import trestle.oscal.target as target


def load_good_catalog():
    """Load nist 800-53 as a catalog example."""
    good_sample_path = pathlib.Path('nist-source/content/nist.gov/SP800-53/rev4/json/NIST_SP-800-53_rev4_catalog.json')

    assert (good_sample_path.exists())
    return catalog.Catalog.oscal_read(good_sample_path)


def test_get_elements():
    """Test getting flat list of elements."""
    good_sample = load_good_catalog()

    mdlist = mutils.get_elements_of_model_type(good_sample, catalog.Metadata)
    assert (type(mdlist) == list)
    # can only be 1 metadata
    assert (len(mdlist) == 1)
    assert (type(mdlist[0]) == catalog.Metadata)

    control_list = mutils.get_elements_of_model_type(good_sample, catalog.Control)
    assert (len(control_list) >= 1)
    group_list = mutils.get_elements_of_model_type(good_sample, catalog.Group)
    assert (len(group_list) >= 2)


def test_is_collection_field_type():
    """Test for checking whether the type of a field in an OscalBaseModel object is a collection field."""
    good_catalog = load_good_catalog()

    assert mutils.is_collection_field_type(type('this is a string')) is False

    assert mutils.is_collection_field_type(type(good_catalog)) is False  # Catalog
    catalog_field = catalog.Model.alias_to_field_map()['catalog']
    assert mutils.is_collection_field_type(catalog_field.outer_type_) is False  # Catalog

    assert mutils.is_collection_field_type(type(good_catalog.metadata)) is False  # Metadata
    metadata_field = catalog.Catalog.alias_to_field_map()['metadata']
    assert mutils.is_collection_field_type(metadata_field.outer_type_) is False  # Metadata

    assert mutils.is_collection_field_type(type(good_catalog.metadata.roles)) is False  # list
    roles_field = catalog.Metadata.alias_to_field_map()['roles']
    assert mutils.is_collection_field_type(roles_field.outer_type_) is True  # List[Role]
    assert mutils.is_collection_field_type(roles_field.type_) is False  # Role

    assert mutils.is_collection_field_type(type(good_catalog.metadata.responsible_parties)) is False  # list
    responsible_parties_field = catalog.Metadata.alias_to_field_map()['responsible-parties']
    assert mutils.is_collection_field_type(responsible_parties_field.outer_type_) is True  # Dict[str, ResponsibleParty]
    assert mutils.is_collection_field_type(responsible_parties_field.type_) is False  # ResponsibleParty

    assert mutils.is_collection_field_type(
        type(good_catalog.metadata.parties[0].addresses[0].postal_address)
    ) is False  # list
    postal_address_field = catalog.Address.alias_to_field_map()['postal-address']
    assert mutils.is_collection_field_type(postal_address_field.outer_type_) is True  # List[AddrLine]
    assert mutils.is_collection_field_type(postal_address_field.type_) is False  # AddrLine


def test_get_inner_type():
    """Test retrievel of inner type of a model field representing a collection."""
    good_catalog = load_good_catalog()

    with pytest.raises(err.TrestleError):
        # Type of catalog is not a collection field type
        mutils.get_inner_type(type(good_catalog))

    with pytest.raises(err.TrestleError):
        # Type of field catalog is not a collection field type
        catalog_field = catalog.Model.alias_to_field_map()['catalog']
        mutils.get_inner_type(catalog_field.outer_type_)

    with pytest.raises(err.TrestleError):
        # Type of roles object is not a collection field type
        mutils.get_inner_type(type(good_catalog.metadata.roles))

    # Type of field roles is a collection field type
    roles_field = catalog.Metadata.alias_to_field_map()['roles']
    role_type = mutils.get_inner_type(roles_field.outer_type_)
    assert role_type == catalog.Role

    with pytest.raises(err.TrestleError):
        # Type of responsible_parties object is not a collection field type
        mutils.get_inner_type(type(good_catalog.metadata.responsible_parties))

    # Type of field responsible-parties is a collection field type
    responsible_parties_field = catalog.Metadata.alias_to_field_map()['responsible-parties']
    responsible_party_type = mutils.get_inner_type(responsible_parties_field.outer_type_)
    assert responsible_party_type == catalog.ResponsibleParty


def test_get_root_model():
    """Test looking for the root model of a trestle oscal module."""
    with pytest.raises(err.TrestleError):
        mutils.get_root_model('invalid')

    with pytest.raises(err.TrestleError):
        mutils.get_root_model('pydantic')

    malias_to_mtype = {
        'catalog': catalog.Catalog,
        'profile': profile.Profile,
        'target-definition': target.TargetDefinition,
        'component-definition': component.ComponentDefinition,
        'system-security-plan': ssp.SystemSecurityPlan,
        'assessment-plan': assessment_plan.AssessmentPlan,
        'assessment-results': assessment_results.AssessmentResults,
        'plan-of-action-and-milestones': poam.PlanOfActionAndMilestones
    }
    for key in malias_to_mtype:
        module_name = malias_to_mtype[key].__module__
        model_type, model_alias = mutils.get_root_model(module_name)
        assert model_type == malias_to_mtype[key]
        assert model_alias == key


def test_classname_to_alias():
    """Test conversion of class name to alias."""
    module_name = catalog.Catalog.__module__

    with pytest.raises(err.TrestleError):
        mutils.classname_to_alias('any', 'invalid_mode')

    short_classname = catalog.Catalog.__name__
    full_classname = f'{module_name}.{short_classname}'
    json_alias = mutils.classname_to_alias(short_classname, 'json')
    assert json_alias == 'catalog'
    json_alias = mutils.classname_to_alias(full_classname, 'field')
    assert json_alias == 'catalog'

    short_classname = catalog.ResponsibleParty.__name__
    full_classname = f'{module_name}.{short_classname}'
    json_alias = mutils.classname_to_alias(short_classname, 'json')
    assert json_alias == 'responsible-party'
    json_alias = mutils.classname_to_alias(full_classname, 'field')
    assert json_alias == 'responsible_party'

    short_classname = catalog.Prop.__name__
    full_classname = f'{module_name}.{short_classname}'
    json_alias = mutils.classname_to_alias(short_classname, 'json')
    assert json_alias == 'prop'
    json_alias = mutils.classname_to_alias(full_classname, 'field')
    assert json_alias == 'prop'

    short_classname = catalog.MemberOfOrganization.__name__
    full_classname = f'{module_name}.{short_classname}'
    json_alias = mutils.classname_to_alias(short_classname, 'json')
    assert json_alias == 'member-of-organization'
    json_alias = mutils.classname_to_alias(full_classname, 'field')
<<<<<<< HEAD
    assert json_alias == 'member_of_organization'


def test_has_no_duplicate_values_generic():
    """Test presence of duplicate uuid."""
    # test with pydantic catalog
    cat = load_good_catalog()
    assert mutils.has_no_duplicate_values_generic(cat, 'uuid')

    yaml_path = pathlib.Path('tests/data/yaml')

    # test with valid pydantic target
    good_target_path = yaml_path / 'good_target.yaml'
    good_target = target.TargetDefinition.oscal_read(good_target_path)
    loe = mutils.find_values_by_name(good_target, 'uuid')
    assert len(loe) == 5
    assert mutils.has_no_duplicate_values_by_name(good_target, 'uuid')

    # test with pydantic target containing duplicates
    bad_target_path = yaml_path / 'bad_target_dup_uuid.yaml'
    bad_target = target.TargetDefinition.oscal_read(bad_target_path)
    assert not mutils.has_no_duplicate_values_by_name(bad_target, 'uuid')

    # test duplicates with raw yaml target, non-pydantic
    read_file = bad_target_path.open('r', encoding='utf8')
    bad_target_yaml = yaml.load(read_file, Loader=yaml.Loader)
    assert not mutils.has_no_duplicate_values_generic(bad_target_yaml, 'uuid')


def test_has_no_duplicate_values_pydantic():
    """Test presence of duplicate values in pydantic objects."""
    # test with pydantic catalog - only one instance of Metadata
    cat = load_good_catalog()
    assert mutils.has_no_duplicate_values_by_type(cat, catalog.Metadata)

    yaml_path = pathlib.Path('tests/data/yaml')

    # test presence of many duplicate properties
    good_target_path = yaml_path / 'good_target.yaml'
    good_target = target.TargetDefinition.oscal_read(good_target_path)
    assert not mutils.has_no_duplicate_values_by_type(good_target, target.Prop)


def test_get_singular_alias():
    """Test get_singular_alias function."""
    # Not of collection type
    with pytest.raises(err.TrestleError):
        mutils.get_singular_alias(alias_fullpath='catalog')

    # Not fullpath. It should be 'catalog.metadata' instead
    with pytest.raises(err.TrestleError):
        mutils.get_singular_alias(alias_fullpath='metadata.something')

    # Invalid alias_fullpath
    with pytest.raises(err.TrestleError):
        mutils.get_singular_alias(alias_fullpath='invalid')
    # Invalid alias_fullpath
    with pytest.raises(err.TrestleError):
        mutils.get_singular_alias(alias_fullpath='')

    assert 'responsible-party' == mutils.get_singular_alias(alias_fullpath='catalog.metadata.responsible-parties')
    with pytest.raises(err.TrestleError):
        mutils.get_singular_alias(alias_fullpath='catalog.metadata.responsible-parties.*')
    assert 'prop' == mutils.get_singular_alias(alias_fullpath='catalog.metadata.responsible-parties.*.properties')

    assert 'role' == mutils.get_singular_alias(alias_fullpath='catalog.metadata.roles')
    assert 'prop' == mutils.get_singular_alias(alias_fullpath='catalog.metadata.properties')

    with pytest.raises(err.TrestleError):
        mutils.get_singular_alias(alias_fullpath='target-definition.targets.target-control-implementations')
    assert 'target-control-implementation' == mutils.get_singular_alias(
        alias_fullpath='target-definition.targets.*.target-control-implementations'
    )
    assert 'target-control-implementation' == mutils.get_singular_alias(
        alias_fullpath='target-definition.targets.8f95894c-5e6b-4e84-92d0-a730429f08fc.target-control-implementations'
    )
    with pytest.raises(err.TrestleError):
        mutils.get_singular_alias(alias_fullpath='target-definitions.targets.*.target-control-implementations')

    assert 'control' == mutils.get_singular_alias(alias_fullpath='catalog.groups.*.controls.*.controls')
=======
    assert json_alias == 'member_of_organization'
>>>>>>> b0e3558b
<|MERGE_RESOLUTION|>--- conflicted
+++ resolved
@@ -176,48 +176,7 @@
     json_alias = mutils.classname_to_alias(short_classname, 'json')
     assert json_alias == 'member-of-organization'
     json_alias = mutils.classname_to_alias(full_classname, 'field')
-<<<<<<< HEAD
     assert json_alias == 'member_of_organization'
-
-
-def test_has_no_duplicate_values_generic():
-    """Test presence of duplicate uuid."""
-    # test with pydantic catalog
-    cat = load_good_catalog()
-    assert mutils.has_no_duplicate_values_generic(cat, 'uuid')
-
-    yaml_path = pathlib.Path('tests/data/yaml')
-
-    # test with valid pydantic target
-    good_target_path = yaml_path / 'good_target.yaml'
-    good_target = target.TargetDefinition.oscal_read(good_target_path)
-    loe = mutils.find_values_by_name(good_target, 'uuid')
-    assert len(loe) == 5
-    assert mutils.has_no_duplicate_values_by_name(good_target, 'uuid')
-
-    # test with pydantic target containing duplicates
-    bad_target_path = yaml_path / 'bad_target_dup_uuid.yaml'
-    bad_target = target.TargetDefinition.oscal_read(bad_target_path)
-    assert not mutils.has_no_duplicate_values_by_name(bad_target, 'uuid')
-
-    # test duplicates with raw yaml target, non-pydantic
-    read_file = bad_target_path.open('r', encoding='utf8')
-    bad_target_yaml = yaml.load(read_file, Loader=yaml.Loader)
-    assert not mutils.has_no_duplicate_values_generic(bad_target_yaml, 'uuid')
-
-
-def test_has_no_duplicate_values_pydantic():
-    """Test presence of duplicate values in pydantic objects."""
-    # test with pydantic catalog - only one instance of Metadata
-    cat = load_good_catalog()
-    assert mutils.has_no_duplicate_values_by_type(cat, catalog.Metadata)
-
-    yaml_path = pathlib.Path('tests/data/yaml')
-
-    # test presence of many duplicate properties
-    good_target_path = yaml_path / 'good_target.yaml'
-    good_target = target.TargetDefinition.oscal_read(good_target_path)
-    assert not mutils.has_no_duplicate_values_by_type(good_target, target.Prop)
 
 
 def test_get_singular_alias():
@@ -256,7 +215,4 @@
     with pytest.raises(err.TrestleError):
         mutils.get_singular_alias(alias_fullpath='target-definitions.targets.*.target-control-implementations')
 
-    assert 'control' == mutils.get_singular_alias(alias_fullpath='catalog.groups.*.controls.*.controls')
-=======
-    assert json_alias == 'member_of_organization'
->>>>>>> b0e3558b
+    assert 'control' == mutils.get_singular_alias(alias_fullpath='catalog.groups.*.controls.*.controls')