--- conflicted
+++ resolved
@@ -18,10 +18,7 @@
 
 import pytest
 
-<<<<<<< HEAD
-=======
 import trestle.core.err as err
->>>>>>> f75d9f2a
 import trestle.core.parser as parser
 import trestle.core.utils as mutils
 import trestle.oscal.assessment_plan as assessment_plan
@@ -59,7 +56,6 @@
     assert (len(group_list) >= 2)
 
 
-<<<<<<< HEAD
 def test_is_collection_field_type():
     """Test for checking whether the type of a field in an OscalBaseModel object is a collection field."""
     good_catalog = load_good_catalog()
@@ -96,16 +92,16 @@
     """Test retrievel of inner type of a model field representing a collection."""
     good_catalog = load_good_catalog()
 
-    with pytest.raises(TrestleError):
+    with pytest.raises(err.TrestleError):
         # Type of catalog is not a collection field type
         mutils.get_inner_type(type(good_catalog))
 
-    with pytest.raises(TrestleError):
+    with pytest.raises(err.TrestleError):
         # Type of field catalog is not a collection field type
         catalog_field = catalog.Model.get_fields_by_alias()['catalog']
         mutils.get_inner_type(catalog_field.outer_type_)
 
-    with pytest.raises(TrestleError):
+    with pytest.raises(err.TrestleError):
         # Type of roles object is not a collection field type
         mutils.get_inner_type(type(good_catalog.metadata.roles))
 
@@ -114,7 +110,7 @@
     role_type = mutils.get_inner_type(roles_field.outer_type_)
     assert role_type == catalog.Role
 
-    with pytest.raises(TrestleError):
+    with pytest.raises(err.TrestleError):
         # Type of responsible_parties object is not a collection field type
         mutils.get_inner_type(type(good_catalog.metadata.responsible_parties))
 
@@ -126,10 +122,10 @@
 
 def test_get_root_model():
     """Test looking for the root model of a trestle oscal module."""
-    with pytest.raises(TrestleError):
+    with pytest.raises(err.TrestleError):
         mutils.get_root_model('invalid')
 
-    with pytest.raises(TrestleError):
+    with pytest.raises(err.TrestleError):
         mutils.get_root_model('pydantic')
 
     malias_to_mtype = {
@@ -147,7 +143,7 @@
         model_type, model_alias = mutils.get_root_model(module_name)
         assert model_type == malias_to_mtype[key]
         assert model_alias == key
-=======
+
 def test_classname_to_alias():
     """Test conversion of class name to alias."""
     module_name = catalog.Catalog.__module__
@@ -181,5 +177,4 @@
     json_alias = mutils.classname_to_alias(short_classname, 'json')
     assert json_alias == 'member-of-organization'
     json_alias = mutils.classname_to_alias(full_classname, 'field')
-    assert json_alias == 'member_of_organization'
->>>>>>> f75d9f2a
+    assert json_alias == 'member_of_organization'