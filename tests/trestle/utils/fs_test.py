# Copyright (c) 2020 IBM Corp. All rights reserved.
#
# Licensed under the Apache License, Version 2.0 (the "License");
# you may not use this file except in compliance with the License.
# You may obtain a copy of the License at
#
#     http://www.apache.org/licenses/LICENSE-2.0
#
# Unless required by applicable law or agreed to in writing, software
# distributed under the License is distributed on an "AS IS" BASIS,
# WITHOUT WARRANTIES OR CONDITIONS OF ANY KIND, either express or implied.
# See the License for the specific language governing permissions and
# limitations under the License.
"""Tests for fs module."""

import os
import pathlib
from typing import List
from unittest import mock

import pytest

from tests import test_utils

import trestle.core.const as const
import trestle.oscal.common as common
from trestle.core.err import TrestleError
from trestle.core.models.file_content_type import FileContentType
from trestle.oscal import catalog
from trestle.utils import fs

if os.name == 'nt':  # pragma: no cover
    import win32api
    import win32con


def test_should_ignore() -> None:
    """Test should_ignore method."""
    assert fs.should_ignore('.test') is True
    assert fs.should_ignore('_test') is True
    assert fs.should_ignore('__test') is True
    assert fs.should_ignore('test') is False


def test_is_valid_project_root(tmp_path: pathlib.Path) -> None:
    """Test is_valid_project_root method."""
    assert fs.is_valid_project_root(tmp_path) is False

    test_utils.ensure_trestle_config_dir(tmp_path)
    assert fs.is_valid_project_root(tmp_path) is True


def test_has_parent_path(tmp_path: pathlib.Path) -> None:
    """Test has_parent_path method."""
    assert fs.has_parent_path(pathlib.Path('tests'), test_utils.BASE_TMP_DIR) is False
    assert fs.has_parent_path(pathlib.Path('/invalid/path'), test_utils.BASE_TMP_DIR) is False


def test_get_trestle_project_root(tmp_path: pathlib.Path, rand_str: str) -> None:
    """Test get_trestle_project_root  method."""
    project_path: pathlib.Path = pathlib.Path.joinpath(tmp_path, rand_str)
    sub_path: pathlib.Path = project_path.joinpath('samples2')
    sub_path.mkdir(exist_ok=True, parents=True)
    assert sub_path.exists() and sub_path.is_dir()

    # create a file
    sub_path.joinpath('readme.md').touch()

    # create a data-dir and a file
    sub_data_dir = pathlib.Path.joinpath(sub_path, 'data')
    sub_data_dir.mkdir(exist_ok=True, parents=True)
    sub_data_dir.joinpath('readme.md').touch()

    assert fs.get_trestle_project_root(sub_data_dir) is None

    test_utils.ensure_trestle_config_dir(project_path)
    assert fs.get_trestle_project_root(sub_data_dir) == project_path
    assert fs.get_trestle_project_root(sub_data_dir.joinpath('readme.md')) == project_path
    assert fs.get_trestle_project_root(sub_path.joinpath('readme.md')) == project_path
    assert fs.get_trestle_project_root(sub_path) == project_path
    assert fs.get_trestle_project_root(project_path.parent) is None


def test_is_valid_project_model_path(tmp_path: pathlib.Path) -> None:
    """Test is_valid_project_model method."""
    assert fs.is_valid_project_model_path(tmp_path) is False

    test_utils.ensure_trestle_config_dir(tmp_path)
    assert fs.is_valid_project_model_path(tmp_path) is False

    create_sample_catalog_project(tmp_path)

    catalog_dir = tmp_path / 'catalogs'
    assert fs.is_valid_project_model_path(catalog_dir) is False

    mycatalog_dir = catalog_dir / 'mycatalog'
    assert fs.is_valid_project_model_path(mycatalog_dir) is True

    metadata_dir = mycatalog_dir / 'metadata'
    assert fs.is_valid_project_model_path(metadata_dir) is True

    foo_dir = tmp_path / 'foo/bar'
    foo_dir.mkdir(parents=True)
    assert fs.is_valid_project_model_path(foo_dir) is False


def test_get_project_model_path(tmp_path: pathlib.Path) -> None:
    """Test get_project_model_path  method."""
    assert fs.get_project_model_path(tmp_path) is None

    test_utils.ensure_trestle_config_dir(tmp_path)
    assert fs.get_project_model_path(tmp_path) is None

    create_sample_catalog_project(tmp_path)

    catalog_dir = tmp_path / 'catalogs'
    assert fs.get_project_model_path(catalog_dir) is None

    mycatalog_dir = catalog_dir / 'mycatalog'
    assert fs.get_project_model_path(mycatalog_dir) == mycatalog_dir

    metadata_dir = mycatalog_dir / 'metadata'
    assert fs.get_project_model_path(metadata_dir) == mycatalog_dir


def test_has_trestle_project_in_path(tmp_path: pathlib.Path, rand_str: str) -> None:
    """Test has_trestle_project_in_path method."""
    project_path: pathlib.Path = pathlib.Path.joinpath(tmp_path, rand_str)
    sub_path: pathlib.Path = project_path.joinpath('samples2')
    sub_path.mkdir(exist_ok=True, parents=True)
    assert sub_path.exists() and sub_path.is_dir()

    # create a file
    sub_path.joinpath('readme.md').touch()

    # create a data-dir and a file
    sub_data_dir = pathlib.Path.joinpath(sub_path, 'data')
    sub_data_dir.mkdir(exist_ok=True, parents=True)

    # create a file
    sub_data_dir.joinpath('readme.md').touch()

    assert fs.has_trestle_project_in_path(pathlib.Path('/')) is False
    assert fs.has_trestle_project_in_path(sub_data_dir) is False

    test_utils.ensure_trestle_config_dir(project_path)
    assert fs.has_trestle_project_in_path(sub_data_dir) is True
    assert fs.has_trestle_project_in_path(sub_data_dir.joinpath('readme.md')) is True
    assert fs.has_trestle_project_in_path(sub_path.joinpath('readme.md')) is True
    assert fs.has_trestle_project_in_path(sub_path) is True
    assert fs.has_trestle_project_in_path(project_path.parent) is False


def test_clean_project_sub_path(tmp_path: pathlib.Path, rand_str: str) -> None:
    """Test clean_project_sub_path method."""
    project_path: pathlib.Path = pathlib.Path.joinpath(tmp_path, rand_str)
    sub_path: pathlib.Path = project_path.joinpath('samples')
    sub_path.mkdir(exist_ok=True, parents=True)
    assert sub_path.exists() and sub_path.is_dir()

    # create a file
    sub_path.joinpath('readme.md').touch()

    # create a data-dir and a file
    sub_data_dir = pathlib.Path.joinpath(sub_path, 'data')
    sub_data_dir_file = sub_data_dir.joinpath('readme.md')
    sub_data_dir.mkdir(exist_ok=True, parents=True)

    # create a file
    sub_data_dir_file.touch()

    try:
        # not having .trestle directory at the project root or tmp_path should fail
        fs.clean_project_sub_path(sub_path)
    except TrestleError:
        pass

    test_utils.ensure_trestle_config_dir(project_path)

    fs.clean_project_sub_path(sub_data_dir_file)
    assert not sub_data_dir_file.exists()

    # create the file again
    with open(sub_data_dir_file, 'w+', encoding=const.FILE_ENCODING):
        pass

    # clean the sub_path in the trestle project
    fs.clean_project_sub_path(sub_path)
    assert not sub_path.exists()


def test_load_file(tmp_path: pathlib.Path) -> None:
    """Test load file."""
    json_file_path = test_utils.NIST_SAMPLE_CD_JSON
    yaml_file_path = pathlib.Path.joinpath(test_utils.YAML_TEST_DATA_PATH, 'good_component.yaml')

    assert fs.load_file(json_file_path) is not None
    assert fs.load_file(yaml_file_path) is not None

    try:
        sample_file_path = tmp_path.joinpath('sample.txt')
        with open(sample_file_path, 'w', encoding=const.FILE_ENCODING):
            fs.load_file(sample_file_path)
    except TrestleError:
        pass


def test_get_contextual_model_type(tmp_path: pathlib.Path) -> None:
    """Test get model type and alias based on filesystem context."""
    import trestle.core.utils as cutils
    with pytest.raises(TrestleError):
        fs.get_contextual_model_type(tmp_path / 'invalidpath')

    with pytest.raises(TrestleError):
        fs.get_contextual_model_type(tmp_path)

    create_sample_catalog_project(tmp_path)

    catalogs_dir = tmp_path / 'catalogs'
    mycatalog_dir = catalogs_dir / 'mycatalog'
    catalog_dir = mycatalog_dir / 'catalog'
    metadata_dir = catalog_dir / 'metadata'
    roles_dir = metadata_dir / 'roles'
    rps_dir = metadata_dir / 'responsible-parties'
    props_dir = metadata_dir / 'props'
    groups_dir = catalog_dir / 'groups'
    group_dir = groups_dir / f'00000{const.IDX_SEP}group'
    controls_dir = group_dir / 'controls'

    with mock.patch('trestle.utils.fs.get_project_model_path') as get_project_model_path_mock:
        get_project_model_path_mock.side_effect = [None]
        with pytest.raises(TrestleError):
            fs.get_contextual_model_type(mycatalog_dir)

    with pytest.raises(TrestleError):
        assert fs.get_contextual_model_type(catalogs_dir) is None

    assert fs.get_contextual_model_type(mycatalog_dir) == (catalog.Catalog, 'catalog')
    assert fs.get_contextual_model_type(mycatalog_dir / 'catalog.json') == (catalog.Catalog, 'catalog')
    assert fs.get_contextual_model_type(catalog_dir / 'back-matter.json') == (common.BackMatter, 'catalog.back-matter')
    assert fs.get_contextual_model_type(catalog_dir / 'metadata.yaml') == (common.Metadata, 'catalog.metadata')
    assert fs.get_contextual_model_type(metadata_dir) == (common.Metadata, 'catalog.metadata')
    assert fs.get_contextual_model_type(roles_dir) == (List[common.Role], 'catalog.metadata.roles')
    (type_, element) = fs.get_contextual_model_type(roles_dir)
    assert cutils.get_origin(type_) == list
    assert element == 'catalog.metadata.roles'
    assert fs.get_contextual_model_type(roles_dir / '00000__role.json') == (common.Role, 'catalog.metadata.roles.role')
    model_type, full_alias = fs.get_contextual_model_type(rps_dir)
    assert model_type == List[common.ResponsibleParty]
    assert full_alias == 'catalog.metadata.responsible-parties'
    assert fs.get_contextual_model_type(
        rps_dir / 'creator__responsible-party.json'
    ) == (common.ResponsibleParty, 'catalog.metadata.responsible-parties.responsible-party')
    (type_, element) = fs.get_contextual_model_type(props_dir)
    assert cutils.get_origin(type_) == list
    assert cutils.get_inner_type(type_) == common.Property
    assert element == 'catalog.metadata.props'
    (expected_type, expected_json_path) = fs.get_contextual_model_type(props_dir / f'00000{const.IDX_SEP}property.json')
    assert expected_type == common.Property
    assert expected_json_path == 'catalog.metadata.props.property'
    assert cutils.get_origin(type_) == list
    assert fs.get_contextual_model_type(groups_dir / f'00000{const.IDX_SEP}group.json'
                                        ) == (catalog.Group, 'catalog.groups.group')
    assert fs.get_contextual_model_type(group_dir) == (catalog.Group, 'catalog.groups.group')
    assert fs.get_contextual_model_type(controls_dir / f'00000{const.IDX_SEP}control.json'
                                        ) == (catalog.Control, 'catalog.groups.group.controls.control')


def create_sample_catalog_project(trestle_base_dir: pathlib.Path) -> None:
    """Create directory structure for a sample catalog named mycatalog."""
    test_utils.ensure_trestle_config_dir(trestle_base_dir)

    mycatalog_dir = trestle_base_dir / 'catalogs' / 'mycatalog'

    directories = [
        mycatalog_dir / 'catalog' / 'metadata' / 'roles',
        mycatalog_dir / 'catalog' / 'metadata' / 'responsible-parties',
        mycatalog_dir / 'catalog' / 'metadata' / 'props',
        mycatalog_dir / 'catalog' / 'groups' / f'00000{const.IDX_SEP}group' / 'controls'
    ]

    for directory in directories:
        directory.mkdir(parents=True, exist_ok=True)

    files = [
        mycatalog_dir / 'catalog.json',
        mycatalog_dir / 'catalog' / 'back-matter.json',
        mycatalog_dir / 'catalog' / 'metadata.json',
        mycatalog_dir / 'catalog' / 'metadata' / 'roles' / f'00000{const.IDX_SEP}role.json',
        mycatalog_dir / 'catalog' / 'metadata' / 'responsible-parties'
        / f'creator{const.IDX_SEP}responsible-party.json',
        mycatalog_dir / 'catalog' / 'metadata' / 'props' / f'00000{const.IDX_SEP}property.json',
        mycatalog_dir / 'catalog' / 'groups' / f'00000{const.IDX_SEP}group.json',
        mycatalog_dir / 'catalog' / 'groups' / f'00000{const.IDX_SEP}group' / 'controls'
        / f'00000{const.IDX_SEP}control.json',
    ]

    for file in files:
        file.touch()


def test_extract_alias() -> None:
    """Test extraction of alias from filename or directory names."""
    assert fs.extract_alias(pathlib.Path('catalog')) == 'catalog'
    assert fs.extract_alias(pathlib.Path('/tmp/catalog')) == 'catalog'
    assert fs.extract_alias(pathlib.Path('/catalogs/mycatalog/catalog.json')) == 'catalog'
    assert fs.extract_alias(pathlib.Path('/catalogs/mycatalog/catalog.yaml')) == 'catalog'
    assert fs.extract_alias(pathlib.Path('responsible-parties')) == 'responsible-parties'
    assert fs.extract_alias(pathlib.Path('responsible-parties.json')) == 'responsible-parties'
    assert fs.extract_alias(pathlib.Path('/roles')) == 'roles'
    assert fs.extract_alias(pathlib.Path('/roles/roles.json')) == 'roles'
    assert fs.extract_alias(pathlib.Path(f'/roles/00000{const.IDX_SEP}role.json')) == 'role'
    assert fs.extract_alias(
        pathlib.Path(f'/metadata/responsible-parties/creator{const.IDX_SEP}responsible-party.json')
    ) == 'responsible-party'


def test_get_stripped_contextual_model(tmp_path: pathlib.Path) -> None:
    """Test get stripped model type and alias based on filesystem context."""
    with pytest.raises(TrestleError):
        fs.get_stripped_contextual_model(tmp_path / 'invalidpath')

    with pytest.raises(TrestleError):
        fs.get_stripped_contextual_model(tmp_path)

    create_sample_catalog_project(tmp_path)

    catalogs_dir = tmp_path / 'catalogs'
    with pytest.raises(TrestleError):
        assert fs.get_stripped_contextual_model(catalogs_dir) is None

    def check_stripped_catalog() -> None:
        assert 'uuid' in alias_to_field_map
        assert 'metadata' not in alias_to_field_map
        assert 'back-matter' not in alias_to_field_map
        assert 'groups' not in alias_to_field_map

    mycatalog_dir = catalogs_dir / 'mycatalog'
    stripped_catalog = fs.get_stripped_contextual_model(mycatalog_dir)
    alias_to_field_map = stripped_catalog[0].alias_to_field_map()
    check_stripped_catalog()

    stripped_catalog = fs.get_stripped_contextual_model(mycatalog_dir / 'catalog.json')
    alias_to_field_map = stripped_catalog[0].alias_to_field_map()
    check_stripped_catalog()

    def check_stripped_metadata(a2f_map) -> None:
        assert 'title' in a2f_map
        assert 'published' in a2f_map
        assert 'last-modified' in a2f_map
        assert 'version' in a2f_map
        assert 'oscal-version' in a2f_map
        assert 'revisions' in a2f_map
        assert 'document-ids' in a2f_map
        assert 'links' in a2f_map
        assert 'locations' in a2f_map
        assert 'parties' in a2f_map
        assert 'remarks' in a2f_map
        assert 'roles' not in alias_to_field_map
        assert 'responsible-properties' not in a2f_map
        assert 'props' not in a2f_map

    catalog_dir = mycatalog_dir / 'catalog'
    metadata_dir = catalog_dir / 'metadata'
    stripped_catalog = fs.get_stripped_contextual_model(metadata_dir)
    alias_to_field_map = stripped_catalog[0].alias_to_field_map()
    check_stripped_metadata(alias_to_field_map)

    stripped_catalog = fs.get_stripped_contextual_model(catalog_dir / 'metadata.json')
    alias_to_field_map = stripped_catalog[0].alias_to_field_map()
    check_stripped_metadata(alias_to_field_map)

    groups_dir = catalog_dir / 'groups'
    stripped_catalog = fs.get_stripped_contextual_model(groups_dir)

    assert stripped_catalog[0].__name__ == 'Groups'
    assert stripped_catalog[1] == 'catalog.groups'

    def check_stripped_group() -> None:
        assert 'id' in alias_to_field_map
        assert 'class' in alias_to_field_map
        assert 'title' in alias_to_field_map
        assert 'params' in alias_to_field_map
        assert 'props' in alias_to_field_map
        assert 'links' in alias_to_field_map
        assert 'parts' in alias_to_field_map
        assert 'groups' in alias_to_field_map
        assert 'controls' not in alias_to_field_map

    stripped_catalog = fs.get_stripped_contextual_model(groups_dir / f'00000{const.IDX_SEP}group')
    alias_to_field_map = stripped_catalog[0].alias_to_field_map()
    check_stripped_group()

    stripped_catalog = fs.get_stripped_contextual_model(groups_dir / f'00000{const.IDX_SEP}group.json')
    alias_to_field_map = stripped_catalog[0].alias_to_field_map()
    check_stripped_group()


def test_get_singular_alias() -> None:
    """Test get_singular_alias function."""
    # Not of collection type
    with pytest.raises(TrestleError):
        fs.get_singular_alias(alias_path='catalog')

    # Not fullpath. It should be 'catalog.metadata' instead
    with pytest.raises(TrestleError):
        fs.get_singular_alias(alias_path='metadata.something')

    # Invalid alias_path
    with pytest.raises(TrestleError):
        fs.get_singular_alias(alias_path='invalid')
    # Invalid alias_path
    with pytest.raises(TrestleError):
        fs.get_singular_alias(alias_path='')

    assert 'responsible-party' == fs.get_singular_alias(alias_path='catalog.metadata.responsible-parties')
    assert 'property' == fs.get_singular_alias(alias_path='catalog.metadata.responsible-parties.*.props')
    assert 'responsible-party' == fs.get_singular_alias(alias_path='catalog.metadata.responsible-parties.*')

    assert 'role' == fs.get_singular_alias(alias_path='catalog.metadata.roles')
    assert 'property' == fs.get_singular_alias(alias_path='catalog.metadata.props')

    with pytest.raises(TrestleError):
        fs.get_singular_alias(alias_path='component-definition.component.control-implementations')
    assert 'control-implementation' == fs.get_singular_alias(
        alias_path='component-definition.components.*.control-implementations'
    )
    assert 'control-implementation' == fs.get_singular_alias(
        alias_path='component-definition.components.0.control-implementations'
    )
    with pytest.raises(TrestleError):
        fs.get_singular_alias(alias_path='component-definition.components.0')

    assert 'control' == fs.get_singular_alias(alias_path='catalog.groups.*.controls.*.controls')


def test_contextual_get_singular_alias(tmp_path: pathlib.Path, keep_cwd: pathlib.Path) -> None:
    """Test get_singular_alias in contextual mode."""
    # Contextual model tests
    create_sample_catalog_project(tmp_path)
    catalogs_dir = tmp_path.resolve() / 'catalogs'
    mycatalog_dir = catalogs_dir / 'mycatalog'
    catalog_dir = mycatalog_dir / 'catalog'
    metadata_dir = catalog_dir / 'metadata'
    groups_dir = catalog_dir / 'groups'
    group_dir = groups_dir / f'00000{const.IDX_SEP}group'

    os.chdir(mycatalog_dir)
    assert 'responsible-party' == fs.get_singular_alias(
        alias_path='catalog.metadata.responsible-parties', contextual_mode=True
    )
    # Both should work to deal with the case back-matter is already split from the catalog in a separate file
    assert 'resource' == fs.get_singular_alias(alias_path='catalog.back-matter.resources', contextual_mode=True)
    assert 'resource' == fs.get_singular_alias(alias_path='back-matter.resources', contextual_mode=True)

    os.chdir(metadata_dir)
    with pytest.raises(TrestleError):
        fs.get_singular_alias('metadata.roles', contextual_mode=False)
    alias = fs.get_singular_alias('metadata.roles', contextual_mode=True)
    assert alias == 'role'
    assert 'responsible-party' == fs.get_singular_alias(
        alias_path='metadata.responsible-parties.*', contextual_mode=True
    )
    assert 'property' == fs.get_singular_alias(alias_path='metadata.responsible-parties.*.props', contextual_mode=True)

    os.chdir(groups_dir)
    assert 'control' == fs.get_singular_alias(alias_path='groups.*.controls.*.controls', contextual_mode=True)

    os.chdir(group_dir)
    assert 'control' == fs.get_singular_alias(alias_path='group.controls.*.controls', contextual_mode=True)


def test_get_contextual_file_type(tmp_path: pathlib.Path) -> None:
    """Test fs.get_contextual_file_type()."""
    (tmp_path / 'file.json').touch()
    with pytest.raises(TrestleError):
        fs.get_contextual_file_type(pathlib.Path(tmp_path / 'gu.json'))
    (tmp_path / 'file.json').unlink()

    (tmp_path / '.trestle').mkdir()
    (tmp_path / 'catalogs').mkdir()
    catalogs_dir = tmp_path / 'catalogs'
    (catalogs_dir / 'mycatalog').mkdir()
    mycatalog_dir = catalogs_dir / 'mycatalog'

    pathlib.Path(mycatalog_dir / 'file2.json').touch()
    assert fs.get_contextual_file_type(mycatalog_dir) == FileContentType.JSON
    (mycatalog_dir / 'file2.json').unlink()

    pathlib.Path(mycatalog_dir / 'file3.yml').touch()
    assert fs.get_contextual_file_type(mycatalog_dir) == FileContentType.YAML
    (mycatalog_dir / 'file3.yml').unlink()

    (mycatalog_dir / 'catalog').mkdir()
    (mycatalog_dir / 'catalog/groups').mkdir()
    (mycatalog_dir / 'catalog/groups/file4.yaml').touch()
    assert fs.get_contextual_file_type(mycatalog_dir) == FileContentType.YAML


def test_get_models_of_type(tmp_trestle_dir) -> None:
    """Test fs.get_models_of_type()."""
    create_sample_catalog_project(tmp_trestle_dir)
    catalogs_dir = tmp_trestle_dir.resolve() / 'catalogs'
    components_dir = tmp_trestle_dir.resolve() / 'component-definitions'
    # mycatalog is already there
    (catalogs_dir / 'mycatalog2').mkdir()
    (catalogs_dir / '.myfile').touch()
<<<<<<< HEAD
    (targets_dir / 'mytarget').mkdir()
    # comment models = fs.get_models_of_type('catalog')
    models = fs.get_models_of_type('catalog', tmp_trestle_dir)
=======
    (components_dir / 'my_component').mkdir()
    models = fs.get_models_of_type('catalog')
>>>>>>> 7656043d
    assert len(models) == 2
    assert 'mycatalog' in models
    assert 'mycatalog2' in models
    all_models = fs.get_all_models()
    assert len(all_models) == 3
    assert ('catalog', 'mycatalog') in all_models
    assert ('catalog', 'mycatalog2') in all_models
    assert ('component-definition', 'my_component') in all_models
    with pytest.raises(TrestleError):
        # comment fs.get_models_of_type('foo')
        fs.get_models_of_type('foo', tmp_trestle_dir)


def test_get_models_of_type_bad_cwd(tmp_path) -> None:
    """Test fs.get_models_of_type() from outside trestle dir."""
    with pytest.raises(TrestleError):
        # comment fs.get_models_of_type('catalog')
        fs.get_models_of_type('catalog', tmp_path)


def test_is_hidden_posix(tmp_path) -> None:
    """Test is_hidden on posix systems."""
    if not os.name == 'nt':
        hidden_file = tmp_path / '.hidden.md'
        hidden_dir = tmp_path / '.hidden/'
        visible_file = tmp_path / 'visible.md'
        visible_dir = tmp_path / 'visible/'

        assert fs.is_hidden(hidden_file)
        assert fs.is_hidden(hidden_dir)
        assert not fs.is_hidden(visible_file)
        assert not fs.is_hidden(visible_dir)
    else:
        pass


def test_is_hidden_windows(tmp_path) -> None:
    """Test is_hidden on windows systems."""
    if os.name == 'nt':
        visible_file = tmp_path / 'visible.md'
        visible_dir = tmp_path / 'visible/'
        visible_file.touch()
        visible_dir.touch()
        assert not fs.is_hidden(visible_file)
        assert not fs.is_hidden(visible_dir)

        atts = win32api.GetFileAttributes(str(visible_file))
        win32api.SetFileAttributes(str(visible_file), win32con.FILE_ATTRIBUTE_HIDDEN | atts)
        atts = win32api.GetFileAttributes(str(visible_dir))
        win32api.SetFileAttributes(str(visible_dir), win32con.FILE_ATTRIBUTE_HIDDEN | atts)

        assert fs.is_hidden(visible_file)
        assert fs.is_hidden(visible_dir)
    else:
        pass


@pytest.mark.parametrize(
    'task_name, outcome',
    [
        ('hello', True), ('.trestle', False), ('task/name', True), ('.bad,', False), ('catalogs', False),
        ('catalog', True), ('component-definitions', False), ('hello.world', False),
        ('component-definitions/hello', False)
    ]
)
def test_allowed_task_name(task_name: str, outcome: bool) -> None:
    """Test whether task names are allowed."""
    assert fs.allowed_task_name(task_name) == outcome


def test_model_type_to_model_dir() -> None:
    """Test model type to model dir."""
    assert fs.model_type_to_model_dir('catalog') == 'catalogs'
    try:
        fs.model_type_to_model_dir('foo')
    except Exception:
        pass
    else:
        assert 'test failed'


def test_local_and_visible(tmp_path) -> None:
    """Test if file is local (not symlink) and visible (not hidden)."""
    local_file = tmp_path / 'local.md'
    local_file.touch()
    if os.name == 'nt':
        link_file = tmp_path / 'not_local.lnk'
        link_file.touch()
    else:
        link_file = tmp_path / 'linked.md'
        link_file.symlink_to(local_file)
    assert fs.local_and_visible(local_file)
    assert not fs.local_and_visible(link_file)


def test_text_files_equal(tmp_path) -> None:
    """Test if text files are equal ignoring newline style."""
    line1 = '  hello  '
    line2 = 'there to all'
    unix_path = tmp_path / 'unix.txt'
    win_path = tmp_path / 'windows.txt'
    with open(unix_path, 'wb') as uni:
        uni.write(bytes(line1 + '\n' + line2 + '\n', 'utf-8'))
    with open(win_path, 'wb') as win:
        win.write(bytes(line1 + '\r\n' + line2 + '\r\n', 'utf-8'))

    assert fs.text_files_equal(unix_path, win_path)

    line2b = 'thereto all'
    bad_win_path = tmp_path / 'bad_line.txt'
    with open(bad_win_path, 'wb') as win:
        win.write(bytes(line1 + '\r\n' + line2b + '\r\n', 'utf-8'))

    assert not fs.text_files_equal(unix_path, bad_win_path)

    extra_line_path = tmp_path / 'extra_line.txt'
    with open(extra_line_path, 'wb') as win:
        win.write(bytes(line1 + '\r\n' + line2 + '\r\n' + line2b + '\r\n', 'utf-8'))

    assert not fs.text_files_equal(unix_path, extra_line_path)

    bad_path = tmp_path / 'foo.txt'
    assert not fs.text_files_equal(unix_path, bad_path)<|MERGE_RESOLUTION|>--- conflicted
+++ resolved
@@ -505,14 +505,8 @@
     # mycatalog is already there
     (catalogs_dir / 'mycatalog2').mkdir()
     (catalogs_dir / '.myfile').touch()
-<<<<<<< HEAD
-    (targets_dir / 'mytarget').mkdir()
-    # comment models = fs.get_models_of_type('catalog')
-    models = fs.get_models_of_type('catalog', tmp_trestle_dir)
-=======
     (components_dir / 'my_component').mkdir()
     models = fs.get_models_of_type('catalog')
->>>>>>> 7656043d
     assert len(models) == 2
     assert 'mycatalog' in models
     assert 'mycatalog2' in models
