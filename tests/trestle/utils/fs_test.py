--- conflicted
+++ resolved
@@ -234,11 +234,7 @@
     assert fs.get_contextual_model_type(catalog_dir / 'metadata.yaml') == (catalog.Metadata, 'catalog.metadata')
     assert fs.get_contextual_model_type(metadata_dir) == (catalog.Metadata, 'catalog.metadata')
     # The line below is no longer possible to execute in many situations due to the constrained lists
-<<<<<<< HEAD
     # assert fs.get_contextual_model_type(roles_dir) == (List[catalog.Role], 'catalog.metadata.roles') # noqa: E800
-=======
-    # assert fs.get_contextual_model_type(roles_dir) == (List[catalog.Role], 'catalog.metadata.roles')
->>>>>>> 886b49d7
     (type_, element) = fs.get_contextual_model_type(roles_dir)
     assert cutils.get_origin(type_) == list
     assert element == 'catalog.metadata.roles'
