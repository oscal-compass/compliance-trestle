# -*- mode:python; coding:utf-8 -*-

# Copyright (c) 2020 IBM Corp. All rights reserved.
#
# Licensed under the Apache License, Version 2.0 (the "License");
# you may not use this file except in compliance with the License.
# You may obtain a copy of the License at
#
#     http://www.apache.org/licenses/LICENSE-2.0
#
# Unless required by applicable law or agreed to in writing, software
# distributed under the License is distributed on an "AS IS" BASIS,
# WITHOUT WARRANTIES OR CONDITIONS OF ANY KIND, either express or implied.
# See the License for the specific language governing permissions and
# limitations under the License.
"""Test utils module."""

import argparse
import os
import pathlib
import sys
from typing import Any, List
from unittest.mock import patch

from trestle.cli import Trestle
from trestle.core import const, generators, utils
from trestle.core.base_model import OscalBaseModel
from trestle.core.commands import cmd_utils
from trestle.core.commands.import_ import ImportCmd
from trestle.core.common_types import TopLevelOscalModel
from trestle.core.err import TrestleError
from trestle.core.models.elements import ElementPath
from trestle.core.models.file_content_type import FileContentType
from trestle.oscal import catalog as cat
from trestle.oscal import common

BASE_TMP_DIR = pathlib.Path('tests/__tmp_path').resolve()
YAML_TEST_DATA_PATH = pathlib.Path('tests/data/yaml/').resolve()
JSON_TEST_DATA_PATH = pathlib.Path('tests/data/json/').resolve()
ENV_TEST_DATA_PATH = pathlib.Path('tests/data/env/').resolve()
JSON_NIST_DATA_PATH = pathlib.Path('nist-content/nist.gov/SP800-53/rev5/json/').resolve()
JSON_NIST_CATALOG_NAME = 'NIST_SP-800-53_rev5_catalog.json'
JSON_NIST_PROFILE_NAME = 'NIST_SP-800-53_rev5_MODERATE-baseline_profile.json'

CATALOGS_DIR = 'catalogs'
PROFILES_DIR = 'profiles'
COMPONENT_DEF_DIR = 'component-definitions'

NIST_EXAMPLES = pathlib.Path('nist-content/examples')
NIST_SAMPLE_CD_JSON = NIST_EXAMPLES / 'component-definition' / 'json' / 'example-component.json'


def clean_tmp_path(tmp_path: pathlib.Path):
    """Clean tmp directory."""
    if tmp_path.exists():
        # clean all files/directories under sub_path
        for item in pathlib.Path.iterdir(tmp_path):
            if item.is_file():
                item.unlink()
            elif item.is_dir():
                clean_tmp_path(item)

        # delete the sub_path
        if tmp_path.is_file():
            tmp_path.unlink()
        elif tmp_path.is_dir():
            tmp_path.rmdir()


def verify_file_content(file_path: pathlib.Path, model: OscalBaseModel):
    """Verify that the file contains the correct model data."""
    model.oscal_read(file_path)


def ensure_trestle_config_dir(sub_dir: pathlib.Path):
    """Ensure that the sub_dir has trestle config dir."""
    trestle_dir = sub_dir / const.TRESTLE_CONFIG_DIR
    trestle_dir.mkdir(exist_ok=True, parents=True)


def prepare_element_paths(base_dir, element_args) -> List[ElementPath]:
    """Prepare element paths for tests."""
    cur_dir = pathlib.Path.cwd()
    os.chdir(base_dir)
    element_paths: List[ElementPath] = cmd_utils.parse_element_args(None, element_args, True)
    os.chdir(cur_dir)

    return element_paths


def prepare_trestle_project_dir(
    repo_dir: pathlib.Path, content_type: FileContentType, model_obj: OscalBaseModel, models_dir_name: str
):
    """Prepare a temp directory with an example OSCAL model."""
    ensure_trestle_config_dir(repo_dir)

    model_alias = utils.classname_to_alias(model_obj.__class__.__name__, 'json')

    file_ext = FileContentType.to_file_extension(content_type)
    models_full_path = repo_dir / models_dir_name / 'my_test_model'
    model_def_file = models_full_path / f'{model_alias}{file_ext}'
    models_full_path.mkdir(exist_ok=True, parents=True)
    model_obj.oscal_write(model_def_file)

    return models_full_path, model_def_file


def create_trestle_project_with_model(
    top_dir: pathlib.Path, model_obj: OscalBaseModel, model_name: str
) -> pathlib.Path:
    """Create initialized trestle project and import the model into it."""
    cur_dir = pathlib.Path.cwd()

    # create subdirectory for trestle project
    trestle_root = top_dir / 'my_trestle'
    trestle_root.mkdir()
    os.chdir(trestle_root)

    try:
        testargs = ['trestle', 'init']
        with patch.object(sys, 'argv', testargs):
            assert Trestle().run() == 0

        # place model object in top directory outside trestle project
        # so it can be imported
        tmp_model_path = top_dir / (model_name + '.json')
        model_obj.oscal_write(tmp_model_path)

        i = ImportCmd()
        args = argparse.Namespace(
            trestle_root=trestle_root, file=str(tmp_model_path), output=model_name, verbose=False, regenerate=False
        )
        assert i._run(args) == 0
    except BaseException as e:
        raise TrestleError(f'Error creating trestle project with model: {e}')
    finally:
        os.chdir(cur_dir)
    return trestle_root


def list_unordered_equal(list1: List[Any], list2: List[Any]) -> bool:
    """Given 2 lists, check if the items in both the lists are same, regardless of order."""
    list1 = list(list1)  # make a mutable copy
    try:
        for elem in list2:
            list1.remove(elem)
    except ValueError:
        return False
    return not list1


def models_are_equivalent(model_a: TopLevelOscalModel, model_b: TopLevelOscalModel) -> bool:
    """Test if models are equivalent except for last modified."""
    # this will change the second model as a side-effect
    model_b.metadata.last_modified = model_a.metadata.last_modified
    return model_a == model_b


def text_files_equal(path_a: pathlib.Path, path_b: pathlib.Path) -> bool:
    """Determine if files are equal, ignoring newline style."""
    try:
        with open(path_a, 'r') as file_a:
            with open(path_b, 'r') as file_b:
                lines_a = file_a.readlines()
                lines_b = file_b.readlines()
                nlines = len(lines_a)
                if nlines != len(lines_b):
                    return False
                for ii in range(nlines):
                    if lines_a[ii].rstrip('\r\n') != lines_b[ii].rstrip('\r\n'):
                        return False
    except Exception:
        return False
    return True


<<<<<<< HEAD
def insert_text_in_file(file_path: pathlib.Path, tag: str, text_lines: List[str]) -> int:
    """Insert text lines after line containing tag.

    Return 0 on success, 1 tag not found.
    Text lines should be bare strings with no line ending.
    """
    lines: List[str] = []
    with open(file_path, 'r') as f:
        lines = f.readlines()
    new_lines = []
    found = False
    for line in lines:
        new_lines.append(line.strip('\r\n'))
        if not found and line.find(tag) >= 0:
            new_lines.extend(text_lines)
            found = True
    if found:
        with open(file_path, 'w') as f:
            f.writelines('\n'.join(new_lines))
        return 0
    return 1


def generate_control_list(label: str, count: int) -> List[cat.Control]:
    """Generate a list of controls with indexed names."""
    controls: List[cat.Control] = []
    for ii in range(count):
        control = generators.generate_sample_model(cat.Control, True)
        control.id = f'{label}-{ii + 1}'
        controls.append(control)
    return controls


def generate_complex_catalog() -> cat.Catalog:
    """Generate a complex and deep catalog for testing."""
    group_a = generators.generate_sample_model(cat.Group, True)
    group_a.id = 'a'
    group_a.controls = generate_control_list('a', 4)
    part = generators.generate_sample_model(common.Part)
    part.id = 'a-1_smt'
    part.parts = None
    group_a.controls[0].parts[0].id = 'part_with_subpart'
    group_a.controls[0].parts[0].parts = [part]
    group_b = generators.generate_sample_model(cat.Group, True)
    group_b.id = 'b'
    group_b.controls = generate_control_list('b', 3)
    group_b.controls[2].controls = generate_control_list('b-2', 3)
    group_ba = generators.generate_sample_model(cat.Group, True)
    group_ba.id = 'ba'
    group_ba.controls = generate_control_list('ba', 2)
    group_b.groups = [group_ba]

    catalog = generators.generate_sample_model(cat.Catalog, True)
    catalog.controls = generate_control_list('cat', 3)
    catalog.groups = [group_a, group_b]

    return catalog
=======
def patch_raise_exception() -> None:
    """Raise TrestleError exception, to be used for testing."""
    raise TrestleError('Forced raising of an errors')
>>>>>>> 9d329530
<|MERGE_RESOLUTION|>--- conflicted
+++ resolved
@@ -174,7 +174,7 @@
     return True
 
 
-<<<<<<< HEAD
+
 def insert_text_in_file(file_path: pathlib.Path, tag: str, text_lines: List[str]) -> int:
     """Insert text lines after line containing tag.
 
@@ -232,8 +232,7 @@
     catalog.groups = [group_a, group_b]
 
     return catalog
-=======
+
 def patch_raise_exception() -> None:
     """Raise TrestleError exception, to be used for testing."""
     raise TrestleError('Forced raising of an errors')
->>>>>>> 9d329530
