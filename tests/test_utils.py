--- conflicted
+++ resolved
@@ -265,11 +265,7 @@
         prof_path = JSON_TEST_DATA_PATH / 'simple_test_profile.json'
     repo.load_and_import_model(prof_path, main_profile_name)
 
-<<<<<<< HEAD
-    for letter in 'abcde':
-=======
     for letter in 'abcdefg':
->>>>>>> fa5a3904
         prof_name = f'test_profile_{letter}'
         prof_path = JSON_TEST_DATA_PATH / f'{prof_name}.json'
         repo.load_and_import_model(prof_path, prof_name)
