# -*- mode:python; coding:utf-8 -*-

# Copyright (c) 2022 IBM Corp. All rights reserved.
#
# Licensed under the Apache License, Version 2.0 (the "License");
# you may not use this file except in compliance with the License.
# You may obtain a copy of the License at
#
#     https://www.apache.org/licenses/LICENSE-2.0
#
# Unless required by applicable law or agreed to in writing, software
# distributed under the License is distributed on an "AS IS" BASIS,
# WITHOUT WARRANTIES OR CONDITIONS OF ANY KIND, either express or implied.
# See the License for the specific language governing permissions and
# limitations under the License.
"""Common utilities for the OSCAL models and directories."""
import importlib
import logging
import pathlib
import re
import uuid
from datetime import datetime
from pathlib import Path
from typing import Any, Dict, List, Optional, Set, Tuple, Type, Union

from pydantic import BaseModel, create_model

import trestle.common
import trestle.common.common_types
from trestle.common import const, err, list_utils, str_utils, type_utils as utils
from trestle.common.common_types import TG, TopLevelOscalModel
from trestle.common.err import TrestleError, TrestleNotFoundError
from trestle.common.file_utils import extract_trestle_project_root, iterdir_without_hidden_files
from trestle.common.list_utils import as_filtered_list, none_if_empty
from trestle.common.str_utils import AliasMode, alias_to_classname
from trestle.core.base_model import OscalBaseModel
from trestle.core.models.file_content_type import FileContentType
from trestle.core.remote import cache
from trestle.oscal import assessment_plan, assessment_results, common, poam

logger = logging.getLogger(__name__)


class ModelUtils:
    """Utilities for the OSCAL models input and output."""

    @staticmethod
    def load_distributed(
        abs_path: Path,
        abs_trestle_root: Path,
        collection_type: Optional[Type[Any]] = None
    ) -> Tuple[Type[OscalBaseModel],
               str,
               Optional[Union[OscalBaseModel, List[OscalBaseModel], Dict[str, OscalBaseModel]]]]:
        """
        Given path to a model, load the model.

        If the model is decomposed/split/distributed,the decomposed models are loaded recursively.

        Args:
            abs_path: The path to the file/directory to be loaded.
            abs_trestle_root: The trestle workspace root directory.
            collection_type: The type of collection model, if it is a collection model.
                typing.List is the only collection type handled or expected.
                Defaults to None.

        Returns:
            Return a tuple of Model Type (e.g. class 'trestle.oscal.catalog.Catalog'),
            Model Alias (e.g. 'catalog.metadata') and Instance of the Model.
            If the model is decomposed/split/distributed, the instance of the model contains
            the decomposed models loaded recursively.

        Note:
            This does not validate the model.  You must either validate the model separately or use the load_validate
            utilities.
        """
        # if trying to load file that does not exist, load path instead
        if not abs_path.exists():
            abs_path = abs_path.with_name(abs_path.stem)

        if not abs_path.exists():
            raise TrestleNotFoundError(f'File {abs_path} not found for load.')

        if collection_type:
            # If the path contains a list type model
            if collection_type is list:
                return ModelUtils._load_list(abs_path, abs_trestle_root)
            # the only other collection type in OSCAL is dict, and it only applies to include_all,
            # which is too granular ever to be loaded by this routine
            else:
                raise TrestleError(f'Collection type {collection_type} not recognized for distributed load.')

        # Get current model
        primary_model_type, primary_model_alias = ModelUtils.get_stripped_model_type(abs_path, abs_trestle_root)
        primary_model_instance: Optional[Union[OscalBaseModel, List[OscalBaseModel], Dict[str, OscalBaseModel]]] = None

        # is this an attempt to load an actual json or yaml file?
        content_type = FileContentType.path_to_content_type(abs_path)
        # if file is sought but it doesn't exist, ignore and load as decomposed model
        if FileContentType.is_readable_file(content_type) and abs_path.exists():
            primary_model_instance = primary_model_type.oscal_read(abs_path)
        # Is model decomposed?
        decomposed_dir = abs_path.with_name(abs_path.stem)

        if decomposed_dir.exists():
            aliases_not_to_be_stripped = []
            instances_to_be_merged: List[OscalBaseModel] = []

            for local_path in sorted(trestle.common.file_utils.iterdir_without_hidden_files(decomposed_dir)):
                if local_path.is_file():
                    model_type, model_alias, model_instance = ModelUtils.load_distributed(local_path, abs_trestle_root)
                    aliases_not_to_be_stripped.append(model_alias.split('.')[-1])
                    instances_to_be_merged.append(model_instance)

                elif local_path.is_dir():
                    model_type, model_alias = ModelUtils.get_stripped_model_type(local_path, abs_trestle_root)
                    # Only load the directory if it is a collection model. Otherwise do nothing - it gets loaded when
                    # iterating over the model file

                    # If a model is just a container for a list e.g.
                    # class Foo(OscalBaseModel):  noqa: E800
                    #      __root__: List[Bar]    noqa: E800
                    # You need to test whether first a root key exists
                    # then whether the outer_type of root is a collection.
                    # Alternative is to do a try except to avoid the error for an unknown key.

                    if model_type.is_collection_container():
                        # This directory is a decomposed List or Dict
                        collection_type = model_type.get_collection_type()
                        model_type, model_alias, model_instance = ModelUtils.load_distributed(local_path,
                                                                                              abs_trestle_root,
                                                                                              collection_type)
                        aliases_not_to_be_stripped.append(model_alias.split('.')[-1])
                        instances_to_be_merged.append(model_instance)
            primary_model_dict = {}
            if primary_model_instance is not None:
                primary_model_dict = primary_model_instance.__dict__

            merged_model_type, merged_model_alias = ModelUtils.get_stripped_model_type(abs_path,
                                                                                       abs_trestle_root,
                                                                                       aliases_not_to_be_stripped)

            # The following use of top_level is to allow loading of a top level model by name only, e.g. MyCatalog
            # There may be a better overall way to approach this.
            top_level = len(merged_model_alias.split('.')) == 1

            for i in range(len(aliases_not_to_be_stripped)):
                alias = aliases_not_to_be_stripped[i]
                instance = instances_to_be_merged[i]
                if hasattr(instance, '__dict__') and '__root__' in instance.__dict__ and isinstance(instance,
                                                                                                    OscalBaseModel):
                    instance = instance.__dict__['__root__']
                if top_level and not primary_model_dict:
                    primary_model_dict = instance.__dict__
                else:
                    primary_model_dict[alias] = instance

            merged_model_instance = merged_model_type(**primary_model_dict)
            return merged_model_type, merged_model_alias, merged_model_instance
        return primary_model_type, primary_model_alias, primary_model_instance

    @staticmethod
    def load_model_for_class(
        trestle_root: pathlib.Path,
        model_name: str,
        model_class: TG,
        file_content_type: Optional[FileContentType] = None
    ) -> Tuple[TG, pathlib.Path]:
        """Load a model by name and model class and infer file content type if not specified.

        If you need to load an existing model but its content type may not be known, use this method.
        But the file content type should be specified if it is somehow known.

        Note:  This does not validate the model.  If you want to validate the model use the load_validate utilities.
        """
        root_model_path = ModelUtils._root_path_for_top_level_model(
            trestle_root, model_name, model_class
        )  # type: ignore
        if file_content_type is None:
            file_content_type = FileContentType.path_to_content_type(root_model_path)
        if not FileContentType.is_readable_file(file_content_type):
            raise TrestleError(f'Unable to load model {model_name} without specifying json or yaml.')
        full_model_path = root_model_path.with_suffix(FileContentType.to_file_extension(file_content_type))
        _, _, model = ModelUtils.load_distributed(full_model_path, trestle_root)
        return model, full_model_path  # type: ignore

    @staticmethod
    def load_model_for_type(trestle_root: pathlib.Path, model_type: str,
                            model_name: str) -> Tuple[TopLevelOscalModel, pathlib.Path]:
        """Load model for the given type and name."""
        dir_name = ModelUtils.model_type_to_model_dir(model_type)
        model_path = trestle_root / dir_name / model_name

        if not model_path.exists():
            raise TrestleError(f'No model is found at path: {model_path}.')

        _, _, oscal_object = ModelUtils.load_distributed(model_path, trestle_root)

        return oscal_object, model_path  # type: ignore

    @staticmethod
    def save_top_level_model(
        model: TopLevelOscalModel, trestle_root: pathlib.Path, model_name: str, file_content_type: FileContentType
    ) -> None:
        """Save a model by name and infer model type by inspection.

        You don't need to specify the model type (catalog, profile, etc.) but you must specify the file content type.
        If the model directory does not exist, it is created.
        """
        root_model_path = ModelUtils._root_path_for_top_level_model(trestle_root, model_name, model)
        full_model_path = root_model_path.with_suffix(FileContentType.to_file_extension(file_content_type))
        if not full_model_path.parent.exists():
            full_model_path.parent.mkdir(parents=True, exist_ok=True)
        model.oscal_write(full_model_path)

    @staticmethod
    def get_relative_model_type(relative_path: pathlib.Path) -> Tuple[Type[OscalBaseModel], str]:
        """
        Given the relative path of a file with respect to 'trestle_root' return the oscal model type.

        Args:
            relative_path: Relative path of the model with respect to the root directory of the trestle workspace.
        Returns:
            Type of Oscal Model for the provided model
            Alias of that oscal model.
        """
        if len(relative_path.parts) < 2:
            raise TrestleError(
                'Insufficient path length to be a valid relative path w.r.t trestle workspace root directory.'
            )
        model_dir = relative_path.parts[0]
        model_relative_path = pathlib.Path(*relative_path.parts[2:])  # catalogs, profiles, etc

        if model_dir in const.MODEL_DIR_LIST:
            module_name = const.MODEL_DIR_TO_MODEL_MODULE[model_dir]
        else:
            raise TrestleError(f'No valid trestle model type directory (e.g. catalogs) found for {model_dir}.')

        model_type, model_alias = ModelUtils.get_root_model(module_name)
        full_alias = model_alias

        for index, part in enumerate(model_relative_path.parts):
            alias = ModelUtils._extract_alias(part)
            if index > 0 or model_alias != alias:
                model_alias = alias
                full_alias = f'{full_alias}.{model_alias}'
                if utils.is_collection_field_type(model_type):
                    model_type = utils.get_inner_type(model_type)
                else:
                    model_type = model_type.alias_to_field_map()[alias].outer_type_

        return model_type, full_alias

    @staticmethod
    def get_stripped_model_type(
        absolute_path: pathlib.Path,
        absolute_trestle_root: pathlib.Path,
        aliases_not_to_be_stripped: List[str] = None
    ) -> Tuple[Type[OscalBaseModel], str]:
        """
        Get the stripped contextual model class and alias based on the contextual path.

        This function relies on the directory structure of the trestle model being edited to determine, based on the
        existing files and folder, which fields should be stripped from the model type represented by the
        path passed in as a parameter.
        """
        if aliases_not_to_be_stripped is None:
            aliases_not_to_be_stripped = []
        singular_model_type, model_alias = ModelUtils.get_relative_model_type(
            absolute_path.relative_to(absolute_trestle_root))
        logger.debug(f'singular model type {singular_model_type} model alias {model_alias}')

        # Stripped models do not apply to collection types such as List[] and Dict{}
        # if model type is a list or dict, generate a new wrapping model for it
        if utils.is_collection_field_type(singular_model_type):
            malias = model_alias.split('.')[-1]
            class_name = alias_to_classname(malias, AliasMode.JSON)
            logger.debug(f'collection field type class name {class_name} and alias {malias}')
            model_type = create_model(class_name, __base__=OscalBaseModel, __root__=(singular_model_type, ...))
            logger.debug(f'model_type created: {model_type}')
            return model_type, model_alias

        malias = model_alias.split('.')[-1]
        logger.debug(f'not collection field type, malias: {malias}')
        if absolute_path.is_dir() and malias != ModelUtils._extract_alias(absolute_path.name):
            split_subdir = absolute_path / malias
        else:
            split_subdir = absolute_path.parent / absolute_path.with_suffix('').name

        aliases_to_be_stripped = set()
        if split_subdir.exists():
            for f in iterdir_without_hidden_files(split_subdir):
                alias = ModelUtils._extract_alias(f.name)
                if alias not in aliases_not_to_be_stripped:
                    aliases_to_be_stripped.add(alias)

        logger.debug(f'aliases to be stripped: {aliases_to_be_stripped}')
        if len(aliases_to_be_stripped) > 0:
            model_type = singular_model_type.create_stripped_model_type(
                stripped_fields_aliases=list(aliases_to_be_stripped)
            )
            logger.debug(f'model_type: {model_type}')
            return model_type, model_alias
        return singular_model_type, model_alias

    @staticmethod
    def model_type_to_model_dir(model_type: str) -> str:
        """Get plural model directory from model type."""
        if model_type not in const.MODEL_TYPE_LIST:
            raise err.TrestleError(f'Not a valid model type: {model_type}.')
        return const.MODEL_TYPE_TO_MODEL_DIR[model_type]

    @staticmethod
    def get_models_of_type(model_type: str, root: pathlib.Path) -> List[str]:
        """Get list of model names for requested type in trestle directory."""
        if model_type not in const.MODEL_TYPE_LIST:
            raise err.TrestleError(f'Model type {model_type} is not supported')
        # search relative to project root
        trestle_root = extract_trestle_project_root(root)
        if not trestle_root:
            logger.error(f'Given directory {root} is not within a trestle project.')
            raise err.TrestleError('Given directory is not within a trestle project.')

        # contruct path to the model file name
        model_dir_name = ModelUtils.model_type_to_model_dir(model_type)
        root_model_dir = trestle_root / model_dir_name
        model_list = []
        for f in root_model_dir.glob('*/'):
            # only look for proper json and yaml files
            if not ModelUtils._should_ignore(f.stem):
                if not f.is_dir():
                    logger.warning(
                        f'Ignoring validation of misplaced file {f.name} '
                        + f'found in the model directory, {model_dir_name}.'
                    )
                else:
                    model_list.append(f.stem)
        return model_list

    @staticmethod
    def get_all_models(root: pathlib.Path) -> List[Tuple[str, str]]:
        """Get list of all models in trestle directory as tuples (model_type, model_name)."""
        full_list = []
        for model_type in const.MODEL_TYPE_LIST:
            models = ModelUtils.get_models_of_type(model_type, root)
            for m in models:
                full_list.append((model_type, m))
        return full_list

    @staticmethod
    def get_model_path_for_name_and_class(
        trestle_root: pathlib.Path,
        model_name: str,
        model_class: Type[TopLevelOscalModel],
        file_content_type: Optional[FileContentType] = None
    ) -> Optional[pathlib.Path]:
        """
        Find the full path of a model given its name, model type and file content type.

        If file_content_type is given it will not inspect the file system or confirm the needed path and file exists.
        """
        if file_content_type is None:
            root_model_path = ModelUtils._root_path_for_top_level_model(trestle_root, model_name, model_class)
            file_content_type = FileContentType.path_to_content_type(root_model_path)
            if not FileContentType.is_readable_file(file_content_type):
                return None

            return root_model_path.with_suffix(FileContentType.to_file_extension(file_content_type))

        root_path = ModelUtils._root_path_for_top_level_model(trestle_root, model_name, model_class)
        return root_path.with_suffix(FileContentType.to_file_extension(file_content_type))

    @staticmethod
    def get_singular_alias(alias_path: str, relative_path: Optional[pathlib.Path] = None) -> str:
        """
        Get the alias in the singular form from a jsonpath.

        If contextual_mode is True and contextual_path is None, it assumes alias_path
        is relative to the directory the user is running trestle from.

        Args:
            alias_path: The current alias element path as a string
            relative_path: Optional relative path (w.r.t. trestle_root) to cater for relative element paths.
        Returns:
            Alias as a string
        """
        if len(alias_path.strip()) == 0:
            raise err.TrestleError(f'Invalid jsonpath {alias_path}')

        singular_alias: str = ''

        full_alias_path = alias_path
        if relative_path:
            logger.debug(f'get_singular_alias contextual mode: {str}')
            _, full_model_alias = ModelUtils.get_relative_model_type(relative_path)
            first_alias_a = full_model_alias.split('.')[-1]
            first_alias_b = alias_path.split('.')[0]
            if first_alias_a == first_alias_b:
                full_model_alias = '.'.join(full_model_alias.split('.')[:-1])
            full_alias_path = '.'.join([full_model_alias, alias_path]).strip('.')

        path_parts = full_alias_path.split(const.ALIAS_PATH_SEPARATOR)
        logger.debug(f'path parts: {path_parts}')

        model_types = []

        root_model_alias = path_parts[0]
        found = False
        for module_name in const.MODEL_TYPE_TO_MODEL_MODULE.values():
            model_type, model_alias = ModelUtils.get_root_model(module_name)
            if root_model_alias == model_alias:
                found = True
                model_types.append(model_type)
                break

        if not found:
            raise err.TrestleError(f'{root_model_alias} is an invalid root model alias.')

        if len(path_parts) == 1:
            return root_model_alias

        model_type = model_types[0]
        # go through path parts skipping first one
        for i in range(1, len(path_parts)):
            if utils.is_collection_field_type(model_type):
                # if it is a collection type and last part is * then break
                if i == len(path_parts) - 1 and path_parts[i] == '*':
                    break
                # otherwise get the inner type of items in the collection
                model_type = utils.get_inner_type(model_type)
                # and bump i
                i = i + 1
            else:
                path_part = path_parts[i]
                field_map = model_type.alias_to_field_map()
                if path_part not in field_map:
                    continue
                field = field_map[path_part]
                model_type = field.outer_type_
            model_types.append(model_type)

        last_alias = path_parts[-1]
        if last_alias == '*':
            last_alias = path_parts[-2]

        # generic model and not list, so return itself fixme doc
        if not utils.is_collection_field_type(model_type):
            return last_alias

        parent_model_type = model_types[-2]
        try:
            field_map = parent_model_type.alias_to_field_map()
            field = field_map[last_alias]
            outer_type = field.outer_type_
            inner_type = utils.get_inner_type(outer_type)
            inner_type_name = inner_type.__name__
            singular_alias = str_utils.classname_to_alias(inner_type_name, AliasMode.JSON)
        except Exception as e:
            raise err.TrestleError(f'Error in json path {alias_path}: {e}')

        return singular_alias

    @staticmethod
    def get_root_model(module_name: str) -> Tuple[Type[Any], str]:
        """Get the root model class and alias based on the module."""
        try:
            module = importlib.import_module(module_name)
        except ModuleNotFoundError as e:
            raise err.TrestleError(str(e))

        if hasattr(module, 'Model'):
            model_metadata = next(iter(module.Model.__fields__.values()))
            return model_metadata.type_, model_metadata.alias
        raise err.TrestleError('Invalid module')

    @staticmethod
    def _root_path_for_top_level_model(
        trestle_root: pathlib.Path, model_name: str, model_class: Union[TopLevelOscalModel, Type[TopLevelOscalModel]]
    ) -> pathlib.Path:
        """
        Find the root path to a model given its name and class - with no suffix.

        This is a private method used only to construct the root filepath based on model name and type.
        It does not check for existence or content type and it does not create the directory if it does not exist.
        """
        if not hasattr(model_class, '__module__') or model_class.__module__ not in const.MODEL_MODULE_LIST:
            raise TrestleError(f'Unable to determine model type for model {model_name} with class {model_class}')
        model_alias = const.MODEL_MODULE_TO_MODEL_TYPE[model_class.__module__]
        model_dir = trestle_root / f'{const.MODEL_TYPE_TO_MODEL_DIR[model_alias]}/{model_name}'
        return model_dir / model_alias

    @staticmethod
    def _extract_alias(string_dir: str) -> str:
        """
        Extract alias from filename or directory name removing extensions and prefixes related to dict and list.

        As we need to do this for multiple parts of a path operating on strings is easier.
        """
        alias = string_dir.split('.')[0].split(
            const.IDX_SEP
        )[-1]  # get suffix of file or directory name representing list or dict item
        return alias

    @staticmethod
    def _should_ignore(name: str) -> bool:
        """Check if the file or directory should be ignored or not."""
        return name[0] == '.' or name[0] == '_'

    @staticmethod
    def _load_list(abs_path: Path, abs_trestle_root: Path) -> Tuple[Type[OscalBaseModel], str, List[OscalBaseModel]]:
        """Given path to a directory of list(array) models, load the distributed models."""
        aliases_not_to_be_stripped = []
        instances_to_be_merged: List[OscalBaseModel] = []
        collection_model_type, collection_model_alias = ModelUtils.get_stripped_model_type(abs_path, abs_trestle_root)
        for path in sorted(trestle.common.file_utils.iterdir_without_hidden_files(abs_path)):

            # ASSUMPTION HERE: if it is a directory, there's a file that can not be decomposed further.
            if path.is_dir():
                continue
            _, model_alias, model_instance = ModelUtils.load_distributed(path, abs_trestle_root)

            instances_to_be_merged.append(model_instance)
            aliases_not_to_be_stripped.append(model_alias.split('.')[-1])

        return collection_model_type, collection_model_alias, instances_to_be_merged

    @staticmethod
    def _parameter_to_dict_recurse(obj: Union[OscalBaseModel, str], partial: bool) -> Union[str, Dict[str, Any]]:
        """
        Convert obj to dict containing only string values with recursion.

        Args:
            obj: The parameter or its consituent parts in recursive calls
            partial: Whether to convert the entire param or just the parts needed for markdown header

        Returns:
            The converted parameter as dictionary
        """
        main_fields = ['id', 'label', 'values', 'select', 'choice', 'how_many', 'guidelines', 'prose']
        if isinstance(obj, common.Remarks):
            return obj.__root__
        # it is either a string already or we cast it to string
        if not hasattr(obj, const.FIELDS_SET):
            return str(obj)
        # it is an oscal object and we need to recurse within its attributes
        res = {}
        for field in obj.__fields_set__:
            if partial and field not in main_fields:
                continue
            attr = getattr(obj, field)
            if not attr:
                continue
            if isinstance(attr, list):
                new_list = []
                for item in attr:
                    new_list.append(ModelUtils._parameter_to_dict_recurse(item, partial))
                res[field] = new_list
            elif isinstance(attr, str):
                res[field] = attr
            else:
                res[field] = ModelUtils._parameter_to_dict_recurse(attr, partial)
        return res

    @staticmethod
    def parameter_to_dict(obj: Union[OscalBaseModel, str], partial: bool) -> Union[str, Dict[str, Any]]:
        """
        Convert obj to dict containing only string values, storing only the fields that have values set.

        Args:
            obj: The parameter or its consituent parts in recursive calls
            partial: Whether to convert the entire param or just the parts needed for markdown header

        Returns:
            The converted parameter as dictionary, with values as None if not present
        """
        res = ModelUtils._parameter_to_dict_recurse(obj, partial)
        if 'values' not in res:
            res['values'] = None  # type: ignore
        return res

    @staticmethod
    def _string_to_howmany(count_str: str) -> Optional[str]:
        clean_str = count_str.lower().strip().replace('-', ' ').replace('_', ' ')
        if clean_str == const.ONE:
<<<<<<< HEAD
            return const.ONE
        if clean_str == const.ONE_OR_MORE_SPACED:
            return const.ONE_OR_MORE_HYPHENED
=======
            return common.HowMany.one  # type: ignore
        if clean_str == const.ONE_OR_MORE_SPACED:
            return common.HowMany.one_or_more  # type: ignore
>>>>>>> 266f67bd
        return None

    @staticmethod
    def dict_to_parameter(param_dict: Dict[str, Any]) -> common.Parameter:
        """
        Convert dict with only string values to Parameter with handling for HowMany and with validity checks.

        Args:
            param_dict: Dictionary of pure string values representing Parameter contents

        Returns:
            A valid OSCAL Parameter

        Notes:
            This handles both partial and full parameter dictionaries
            It checks for validity of the values if a select and HowMany is specified
            There is special handling for values: If it is a single string it is converted to list of one ParameterValue
            But if it is a list of strings is regarded as a list of values and is converted to a list of ParameterValues
        """
        values = param_dict.get('values', [])
        # special handling when only one value present - convert to list of 1
        if isinstance(values, str):
            values = [values]
            param_dict['values'] = values
        if 'select' in param_dict and 'how_many' in param_dict['select']:
            count_str = param_dict['select']['how_many']
            how_many = ModelUtils._string_to_howmany(count_str)
            if how_many is None:
                raise TrestleError(f'Unrecognized HowMany value {how_many} in Parameter: should be one-or-more or one.')
            param_dict['select']['how_many'] = how_many
            if how_many == const.ONE and len(values) > 1:
                logger.warning(f'Parameter specifies HowMany=1 but has {len(values)} values given.')
            choices = param_dict['select'].get('choice', [])
            if choices and values:
                for value in values:
                    if value not in choices:
                        logger.warning(f"Parameter {param_dict['id']} has value \"{value}\" not in choices: {choices}.")
        props = param_dict.get('props', [])
        if const.DISPLAY_NAME in param_dict:
            display_name = param_dict.pop(const.DISPLAY_NAME)
            props.append(common.Property(name=const.DISPLAY_NAME, value=display_name, ns=const.TRESTLE_GENERIC_NS))

        if 'ns' in param_dict:
            param_dict.pop('ns')
        param = common.Parameter(**param_dict)
        param.props = none_if_empty(props)
        return param

    @staticmethod
    def last_modified_at_time(timestamp: Optional[datetime] = None) -> datetime:
        """Generate a LastModified set to timestamp or now."""
        timestamp = timestamp if timestamp else datetime.now().astimezone()
        return timestamp

    @staticmethod
    def update_last_modified(model: TopLevelOscalModel, timestamp: Optional[datetime] = None) -> None:
        """Update the LastModified timestamp in top level model to now."""
        timestamp = timestamp if timestamp else datetime.now().astimezone()
        model.metadata.last_modified = timestamp

    @staticmethod
    def model_age(model: TopLevelOscalModel) -> int:
        """Find time in seconds since LastModified timestamp."""
        # default to one year if no last_modified
        age_seconds = const.DAY_SECONDS * 365
        if model.metadata.last_modified:
            dt = datetime.now().astimezone() - model.metadata.last_modified
            age_seconds = dt.seconds
        return age_seconds

    @staticmethod
    def find_values_by_name(object_of_interest: Any, name_of_interest: str) -> List[Any]:
        """Traverse object and return list of values of specified name."""
        loe = []
        if isinstance(object_of_interest, BaseModel):
            value = getattr(object_of_interest, name_of_interest, None)
            if value is not None:
                loe.append(value)
            fields = getattr(object_of_interest, const.FIELDS_SET, None)
            if fields is not None:
                for field in fields:
                    loe.extend(
                        ModelUtils.find_values_by_name(getattr(object_of_interest, field, None), name_of_interest)
                    )
        elif type(object_of_interest) is list:
            for item in object_of_interest:
                loe.extend(ModelUtils.find_values_by_name(item, name_of_interest))
        elif type(object_of_interest) is dict:
            if name_of_interest in object_of_interest:
                loe.append(object_of_interest[name_of_interest])
            for item in object_of_interest.values():
                loe.extend(ModelUtils.find_values_by_name(item, name_of_interest))
        return loe

    @staticmethod
    def has_no_duplicate_values_by_name(object_of_interest: BaseModel, name_of_interest: str) -> bool:
        """Determine if duplicate values of type exist in object."""
        loe = ModelUtils.find_values_by_name(object_of_interest, name_of_interest)
        set_loe = set(loe)
        if len(loe) == len(set_loe):
            return True
        items: Dict[str, Any] = {}
        for item in loe:
            items[item] = items.get(item, 0) + 1
        # now print items
        for item, instances in items.items():
            if instances > 1:
                logger.warning(f'Duplicate detected of item {item} with {instances} instances.')
        return False

    @staticmethod
    def find_uuid_refs(object_of_interest: BaseModel) -> Set[str]:
        """Find uuid references made in prose and links."""
        # hrefs have form #foo or #uuid
        uuid_strs = ModelUtils.find_values_by_name(object_of_interest, 'href')

        # prose has uuid refs in markdown form: [foo](#bar) or [foo](#uuid)
        prose_list = ModelUtils.find_values_by_name(object_of_interest, 'prose')
        for prose in prose_list:
            matches = re.findall(const.MARKDOWN_URL_REGEX, prose)
            # the [1] is to extract the inner of 3 capture patterns
            new_uuids = [match[1] for match in matches]
            uuid_strs.extend(new_uuids)

        # collect the strings that start with # and are potential uuids
        uuid_strs = [uuid_str for uuid_str in uuid_strs if uuid_str and uuid_str[0] == '#']

        # go through all matches and build set of those that are uuids
        uuid_set = {uuid_match for uuid_str in uuid_strs for uuid_match in re.findall(const.UUID_REGEX, uuid_str[1:])}
        return uuid_set

    @staticmethod
    def _regenerate_uuids_in_place(object_of_interest: Any, uuid_lut: Dict[str, str]) -> Tuple[Any, Dict[str, str]]:
        """Update all uuids in model that require updating.

        Go through the model and replace all dicts with key == 'uuid' and replace the value with a new uuid4.
        Build a lookup table of the updates that were made.
        This function does not update the corresponding refs to those uuid's.  That is done by update_uuid_refs
        Note that this function needs to be started off with uuid_lut == {}, i.e. an empty dict.
        After that it recurses and grows the lut.

        Args:
            object_of_interest: pydantic.BaseModel, list, dict or str will be updated
            uuid_lut: dict of the growing lut of old:new uuid's.  First call must be made with value {}

        Returns:
            The updated object_of_interest with new uuid's (but refs to them are not updated)
            The final lookup table of old:new uuid's

        """
        uuid_str = 'uuid'
        # Certain types are known not to need updating and should not change
        # Resources are identified by uuid, and the corresponding href will have # in front of the uuid string
        # Neither of these should change
        # If other similar types are found they should be added to the FixedUuidModel typevar to prevent updating
        if isinstance(object_of_interest, common.Resource):
            pass
        elif isinstance(object_of_interest, BaseModel):
            # fields has names of all fields in model
            fields = getattr(object_of_interest, const.FIELDS_SET, None)
            for field in fields:
                new_object = None
                if field == uuid_str:
                    orig_uuid = getattr(object_of_interest, field)
                    if orig_uuid:
                        new_object = str(uuid.uuid4())
                        uuid_lut[orig_uuid] = new_object
                else:
                    new_object, uuid_lut = ModelUtils._regenerate_uuids_in_place(
                        object_of_interest.__dict__[field],
                        uuid_lut
                    )
                object_of_interest.__dict__[field] = new_object
        elif type(object_of_interest) is list:
            new_list = []
            for item in object_of_interest:
                new_item, uuid_lut = ModelUtils._regenerate_uuids_in_place(item, uuid_lut)
                new_list.append(new_item)
            object_of_interest = new_list
        elif type(object_of_interest) is dict:
            new_dict = {}
            for key, value in object_of_interest.items():
                if key == uuid_str:
                    new_val = str(uuid.uuid4())
                    new_dict[uuid_str] = new_val
                    uuid_lut[value] = new_val
                else:
                    new_value, uuid_lut = ModelUtils._regenerate_uuids_in_place(value, uuid_lut)
                    new_dict[key] = new_value
            object_of_interest = new_dict
        return object_of_interest, uuid_lut

    @staticmethod
    def _update_new_uuid_refs(object_of_interest: Any, uuid_lut: Dict[str, str]) -> Tuple[Any, int]:
        """Update all refs to uuids that were changed."""
        n_refs_updated = 0
        if isinstance(object_of_interest, BaseModel):
            fields = getattr(object_of_interest, const.FIELDS_SET, None)
            for field in fields:
                new_object, n_new_updates = ModelUtils._update_new_uuid_refs(
                    object_of_interest.__dict__[field],
                    uuid_lut
                )
                n_refs_updated += n_new_updates
                object_of_interest.__dict__[field] = new_object
        elif type(object_of_interest) is list:
            new_list = []
            for item in object_of_interest:
                new_item, n_new_updates = ModelUtils._update_new_uuid_refs(item, uuid_lut)
                n_refs_updated += n_new_updates
                new_list.append(new_item)
            object_of_interest = new_list
        elif type(object_of_interest) is dict:
            new_dict = {}
            for key, value in object_of_interest.items():
                if isinstance(value, str):
                    if value in uuid_lut:
                        new_dict[key] = uuid_lut[value]
                        n_refs_updated += 1
                    else:
                        new_dict[key] = value
                else:
                    new_value, n_new_updates = ModelUtils._update_new_uuid_refs(value, uuid_lut)
                    n_refs_updated += n_new_updates
                    new_dict[key] = new_value
            object_of_interest = new_dict
        elif isinstance(object_of_interest, str):
            if object_of_interest in uuid_lut:
                n_refs_updated += 1
                object_of_interest = uuid_lut[object_of_interest]
        return object_of_interest, n_refs_updated

    @staticmethod
    def regenerate_uuids(object_of_interest: Any) -> Tuple[Any, Dict[str, str], int]:
        """Regenerate all uuids in object and update corresponding references.

        Find all dicts with key == 'uuid' and replace the value with a new uuid4.
        Build a corresponding lookup table as you go, of old:new uuid values.
        Then make a second pass through the object and replace all string values
        present in the lookup table with the new value.

        Args:
            object_of_interest: pydantic.BaseModel, list, dict or str will be updated

        Returns:
            The updated object with new uuid's and refs
            The final lookup table of old:new uuid's
            A count of the number of refs that were updated
        """
        new_object, uuid_lut = ModelUtils._regenerate_uuids_in_place(object_of_interest, {})
        new_object, n_refs_updated = ModelUtils._update_new_uuid_refs(new_object, uuid_lut)
        return new_object, uuid_lut, n_refs_updated

    @staticmethod
    def fields_set_non_none(obj: BaseModel) -> Set[str]:
        """Find the fields set with Nones and empty items removed."""
        return set(as_filtered_list(list(obj.__fields_set__), lambda f: getattr(obj, f)))

    @staticmethod
    def _objects_differ(
        obj_a: Any, obj_b: Any, ignore_type_list: List[Any], ignore_name_list: List[str], ignore_all_uuid: bool
    ) -> bool:
        """
        Compare two objects with option to ignore given types.

        This does not check for tuples or other structures that won't be found in JSON.
        """
        obj_a_type = type(obj_a)
        obj_b_type = type(obj_b)
        if bool(obj_a) != bool(obj_b) or obj_a_type != obj_b_type:
            return True
        if not bool(obj_a):
            return False
        if obj_a_type in ignore_type_list:
            return False
        if obj_a_type is str:
            return obj_a != obj_b
        elif isinstance(obj_a, BaseModel):
            fields_a = ModelUtils.fields_set_non_none(obj_a)
            fields_b = ModelUtils.fields_set_non_none(obj_b)
            if fields_a != fields_b:
                return True
            for field in list_utils.as_filtered_list(fields_a, lambda f: f not in ignore_name_list):  # type: ignore
                if ignore_all_uuid and 'uuid' in field:
                    continue
                if ModelUtils._objects_differ(getattr(obj_a, field),
                                              getattr(obj_b, field),
                                              ignore_type_list,
                                              ignore_name_list,
                                              ignore_all_uuid):
                    return True
        elif obj_a_type is list:
            if len(obj_a) != len(obj_b):
                return True
            for item_a, item_b in zip(obj_a, obj_b):
                if ModelUtils._objects_differ(item_a, item_b, ignore_type_list, ignore_name_list, ignore_all_uuid):
                    return True
        elif obj_a_type is dict:
            if obj_a.keys() != obj_b.keys():
                return True
            for key, val in obj_a.items():
                if ignore_all_uuid and 'uuid' in key:
                    continue
                if key not in ignore_name_list and ModelUtils._objects_differ(
                        val, obj_b[key], ignore_type_list, ignore_name_list, ignore_all_uuid):
                    return True
        elif obj_a != obj_b:
            return True
        return False

    @staticmethod
    def models_are_equivalent(
        model_a: Optional[TopLevelOscalModel],
        model_b: Optional[TopLevelOscalModel],
        ignore_all_uuid: bool = False
    ) -> bool:
        """
        Test if models are equivalent except for last modified and possibly uuid.

        If a model has had uuids regenerated, then all uuids *and references to them* are updated.  This means that
        special handling is required if a model has had uuids regenerated - when checking equivalence.
        """
        uuid_type_list = [
            common.LastModified,
            common.LocationUuid,
            common.PartyUuid,
            common.RelatedRisk,
            common.Source,
            assessment_plan.RelatedObservation,
            assessment_results.RelatedObservation,
            poam.RelatedObservation,
            poam.RelatedObservation1
        ]
        type_list = uuid_type_list if ignore_all_uuid else [common.LastModified]
        return not ModelUtils._objects_differ(model_a, model_b, type_list, ['last_modified'], ignore_all_uuid)

    @staticmethod
    def get_title_from_model_uri(trestle_root: pathlib.Path, uri: str) -> str:
        """Get title from model at uri."""
        try:
            fetcher = cache.FetcherFactory.get_fetcher(trestle_root, uri)
            model, _ = fetcher.get_oscal()
            return model.metadata.title
        except TrestleError as e:
            logger.warning(f'Error finding title for model at uri {uri}: {e}')
            raise<|MERGE_RESOLUTION|>--- conflicted
+++ resolved
@@ -582,15 +582,9 @@
     def _string_to_howmany(count_str: str) -> Optional[str]:
         clean_str = count_str.lower().strip().replace('-', ' ').replace('_', ' ')
         if clean_str == const.ONE:
-<<<<<<< HEAD
-            return const.ONE
-        if clean_str == const.ONE_OR_MORE_SPACED:
-            return const.ONE_OR_MORE_HYPHENED
-=======
             return common.HowMany.one  # type: ignore
         if clean_str == const.ONE_OR_MORE_SPACED:
             return common.HowMany.one_or_more  # type: ignore
->>>>>>> 266f67bd
         return None
 
     @staticmethod
