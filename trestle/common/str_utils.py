--- conflicted
+++ resolved
@@ -74,11 +74,7 @@
     """
     suffix = classname.split('.')[-1]
 
-<<<<<<< HEAD
-    # the alias mode is eitehr json or field - yaml doesn't apply here
-=======
     # the alias mode is either json or field - yaml doesn't apply here
->>>>>>> ddde5f53
     if mode == AliasMode.JSON:
         # things like class_ should just be class
         if suffix[-1] == '_':
