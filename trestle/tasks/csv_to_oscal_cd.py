# -*- mode:python; coding:utf-8 -*-
# Copyright (c) 2023 IBM Corp. All rights reserved.
#
# Licensed under the Apache License, Version 2.0 (the "License");
# you may not use this file except in compliance with the License.
# You may obtain a copy of the License at
#
#     https://www.apache.org/licenses/LICENSE-2.0
#
# Unless required by applicable law or agreed to in writing, software
# distributed under the License is distributed on an "AS IS" BASIS,
# WITHOUT WARRANTIES OR CONDITIONS OF ANY KIND, either express or implied.
# See the License for the specific language governing permissions and
# limitations under the License.
"""OSCAL transformation tasks."""

import configparser
import csv
import datetime
import logging
import os
import pathlib
import sys
import traceback
import uuid
from math import log10
from typing import Generator, Iterator, List, Optional, Union

from trestle.common.list_utils import as_list
from trestle.core.catalog.catalog_interface import CatalogInterface
from trestle.core.profile_resolver import ProfileResolver
from trestle.oscal import OSCAL_VERSION
from trestle.oscal.common import Metadata
from trestle.oscal.common import Property
from trestle.oscal.component import ComponentDefinition
from trestle.oscal.component import ControlImplementation
from trestle.oscal.component import DefinedComponent
from trestle.oscal.component import ImplementedRequirement
from trestle.oscal.component import SetParameter
from trestle.oscal.component import Statement
from trestle.tasks.base_task import TaskBase
from trestle.tasks.base_task import TaskOutcome

HEADER_DECORATION_CHAR = '$'
COMPONENT_DESCRIPTION = 'Component_Description'
COMPONENT_TITLE = 'Component_Title'
COMPONENT_TYPE = 'Component_Type'
CONTROL_ID_LIST = 'Control_Id_List'
NAMESPACE = 'Namespace'
RULE_ID = 'Rule_Id'
RULE_DESCRIPTION = 'Rule_Description'
PROFILE_SOURCE = 'Profile_Source'
PROFILE_DESCRIPTION = 'Profile_Description'
CHECK_ID = 'Check_Id'
CHECK_DESCRIPTION = 'Check_Description'
PARAMETER_ID = 'Parameter_Id'
PARAMETER_DESCRIPTION = 'Parameter_Description'
PARAMETER_VALUE_DEFAULT = 'Parameter_Value_Default'
PARAMETER_VALUE_ALTERNATIVES = 'Parameter_Value_Alternatives'

logger = logging.getLogger(__name__)


def derive_control_id(control_mapping: str) -> str:
    """Derive control id."""
    rval = control_mapping.split('_smt')[0]
    return rval


def derive_part_id(control_mapping: str) -> str:
    """Derive part id."""
    if '_smt.' in control_mapping:
        rval = control_mapping
    else:
        rval = None
    return rval


class CsvToOscalComponentDefinition(TaskBase):
    """
    Task to create OSCAL ComponentDefinition json.

    Attributes:
        name: Name of the task.
    """

    name = 'csv-to-oscal-cd'

    def __init__(self, config_object: Optional[configparser.SectionProxy]) -> None:
        """
        Initialize trestle task csv-to-oscal-cd.

        Args:
            config_object: Config section associated with the task.
        """
        super().__init__(config_object)

    def print_info(self) -> None:
        """Print the help string."""
        name = self.name
        oscal_name = 'component_definition'
        #
        logger.info(f'Help information for {name} task.')
        logger.info('')
        logger.info(f'Purpose: From csv produce OSCAL {oscal_name} file.')
        logger.info('')
        logger.info('')
        logger.info(f'Configuration flags sit under [task.{name}]:')
        text1 = '  title                = '
        text2 = '(required) the component definition title.'
        logger.info(text1 + text2)
        text1 = '  version              = '
        text2 = '(required) the component definition version.'
        logger.info(text1 + text2)
        text1 = '  csv-file             = '
        text2 = '(required) the path of the csv file.'
        text3 = ' [1st row are column headings; 2nd row are column descriptions; 3rd row and beyond is data]'
        logger.info(text1 + text2 + text3)
        text1 = '  required columns:      '
        for text2 in CsvColumn.columns_required:
            logger.info(text1 + text2)
            text1 = '                         '
        text1 = '  optional columns:      '
        for text2 in CsvColumn.columns_optional:
            logger.info(text1 + text2)
            text1 = '                         '
        text1 = '  output-dir           = '
        text2 = '(required) the path of the output directory for synthesized OSCAL .json files.'
        logger.info(text1 + text2)
        text1 = '  component-definition = '
        text2 = '(optional) the path of the existing component-definition OSCAL .json file.'
        logger.info(text1 + text2)
        text1 = '  class.column-name    = '
        text2 = f'(optional) the class to associate with the specified column name, e.g. class.{RULE_ID} = scc_class'
        logger.info(text1 + text2)
        text1 = '  output-overwrite     = '
        text2 = '(optional) true [default] or false; replace existing output when true.'
        logger.info(text1 + text2)
        text1 = '  validate-controls    = '
        text2 = '(optional) on, warn, or off [default]; validate controls exist in resolved profile.'
        logger.info(text1 + text2)

    def configure(self) -> bool:
        """Configure."""
        self._timestamp = datetime.datetime.utcnow().replace(microsecond=0).replace(tzinfo=datetime.timezone.utc
                                                                                    ).isoformat()
        # config verbosity
        self._quiet = self._config.get('quiet', False)
        self._verbose = not self._quiet
        # title
        self._title = self._config.get('title')
        if self._title is None:
            logger.warning('config missing "title"')
            return False
        # version
        self._version = self._config.get('version')
        if self._version is None:
            logger.warning('config missing "version"')
            return False
        # config csv
        self._csv_file = self._config.get('csv-file')
        if self._csv_file is None:
            logger.warning('config missing "csv-file"')
            return False
        self._csv_path = pathlib.Path(self._csv_file)
        if not self._csv_path.exists():
            logger.warning('"csv-file" not found')
            return False
        # announce csv
        if self._verbose:
            logger.info(f'input: {self._csv_file}')
        # config cd
        self._cd_path = None
        self._cd_file = self._config.get('component-definition')
        if self._cd_file is not None:
            self._cd_path = pathlib.Path(self._cd_file)
            if not self._cd_path.exists():
                logger.warning('"component-definition" not found')
                return False
        # workspace
        self._workspace = os.getcwd()
        # validate_controls
        self._validate_controls = self._config.get('validate-controls', 'off')
        return True

    def get_class(self, name: str) -> str:
        """Get class value for specified name from config."""
        key = f'class.{name}'
        return self._config.get(key)

    def simulate(self) -> TaskOutcome:
        """Provide a simulated outcome."""
        return TaskOutcome('simulated-success')

    def execute(self) -> TaskOutcome:
        """Provide an executed outcome."""
        try:
            return self._execute()
        except Exception:
            logger.error(traceback.format_exc())
            return TaskOutcome('failure')

    def _execute(self) -> TaskOutcome:
        """Execute path core."""
        if not self.configure():
            return TaskOutcome('failure')
        # config output
        odir = self._config.get('output-dir')
        opth = pathlib.Path(odir)
        self._overwrite = self._config.getboolean('output-overwrite', True)
        # insure output dir exists
        opth.mkdir(exist_ok=True, parents=True)
        # calculate output file name & check writability
        oname = 'component-definition.json'
        ofile = opth / oname
        if not self._overwrite and pathlib.Path(ofile).exists():
            logger.warning(f'output: {ofile} already exists')
            return TaskOutcome('failure')
        # fetch existing component-definition, if any
        self._cd_mgr = _CdMgr(self._cd_path, self._title, self._timestamp, self._version)
        # fetch csv
        self._csv_mgr = _CsvMgr(self._csv_path)
        # create resolved profile -> catalog helper
        profile_list = self._csv_mgr.get_profile_list()
        self._resolved_profile_catalog_helper = _ResolvedProfileCatalogHelper(profile_list, self._workspace)
        self._unresolved_controls = []
        # calculate deletion, addition & modification rule lists
        rules = self._calculate_rules()
        # calculate deletion, addition & modification set-parameter lists
        set_params = self._calculate_set_params(rules[2])
        # calculate deletion, addition & modification control mapping lists
        control_mappings = self._calculate_control_mappings(rules[2])
        # rule set manager
        self._rule_set_id_mgr = _RuleSetIdMgr(self._cd_mgr.get_max_rule_set_number(), len(rules[1]))
        # rule additions, deletions & modifications (by row)
        self.rules_del(rules[0])
        self.rules_add(rules[1])
        self.rules_mod(rules[2])
        # set-parameters additions, deletions & modifications (by row)
        self.set_params_del(set_params[0])
        self.set_params_add(set_params[1])
        self.set_params_mod(set_params[2])
        # control mappings additions, deletions & modifications (by row)
        self.control_mappings_del(control_mappings[0])
        self.control_mappings_add(control_mappings[1])
        # note: control mappings mod is currently not possible
        # note: add/del user columns not currently supported
        if len(self._unresolved_controls) > 0:
            text = f'Unresolved controls: {self._unresolved_controls}'
            if self._validate_controls == 'warn':
                logger.warn(text)
            elif self._validate_controls == 'on':
                raise RuntimeError(text)
        # prepare new/revised component definition
        component_definition = self._cd_mgr.get_component_definition()
        # write OSCAL ComponentDefinition to file
        if self._verbose:
            logger.info(f'output: {ofile}')
        component_definition.oscal_write(pathlib.Path(ofile))
        return TaskOutcome('success')

    def _calculate_rules(self) -> tuple:
        """Calculate rules add, delete, modify."""
        cd_rules = self._cd_mgr.get_rule_keys()
        csv_rules = self._csv_mgr.get_rule_keys()
        del_rules = []
        add_rules = []
        mod_rules = []
        for key in cd_rules:
            if key in csv_rules:
                continue
            else:
                del_rules.append(key)
                logger.debug(f'rules del: {key}')
        for key in csv_rules:
            if key in cd_rules:
                mod_rules.append(key)
                logger.debug(f'rules mod: {key}')
            else:
                add_rules.append(key)
                logger.debug(f'rules add: {key}')
        return (del_rules, add_rules, mod_rules)

    def _calculate_set_params(self, mod_rules: List) -> tuple:
        """Calculate set parameters add, delete, modify."""
        cd_set_params = self._cd_mgr.get_set_params_keys()
        csv_set_params = self._csv_mgr.get_set_params_keys()
        del_set_params = []
        add_set_params = []
        mod_set_params = []
        for key in cd_set_params:
            rule_key = (key[0], key[1], key[2])
            if rule_key not in mod_rules:
                continue
            if key in csv_set_params:
                continue
            else:
                del_set_params.append(key)
                logger.debug(f'params del: {key}')
        for key in csv_set_params:
            rule_key = (key[0], key[1], key[2])
            if rule_key not in mod_rules:
                continue
            if key in cd_set_params:
                mod_set_params.append(key)
                logger.debug(f'params mod: {key}')
            else:
                add_set_params.append(key)
                logger.debug(f'prams add: {key}')
        return (del_set_params, add_set_params, mod_set_params)

    def _calculate_control_mappings(self, mod_rules: List) -> tuple:
        """Calculate control mappings add, delete, modify."""
        cd_controls = self._cd_mgr.get_control_keys()
        csv_controls = self._csv_mgr.get_control_keys()
        del_control_mappings = []
        add_control_mappings = []
        mod_control_mappings = []
        for key in cd_controls:
            rule_key = (key[0], key[1], key[2])
            if rule_key not in mod_rules:
                continue
            if key in csv_controls:
                continue
            else:
                del_control_mappings.append(key)
                logger.debug(f'ctl-maps del: {key}')
        for key in csv_controls:
            rule_key = (key[0], key[1], key[2])
            if rule_key not in mod_rules:
                continue
            if key in cd_controls:
                mod_control_mappings.append(key)
                logger.debug(f'ctl-maps mod: {key}')
            else:
                add_control_mappings.append(key)
                logger.debug(f'ctl-maps add: {key}')
        return (del_control_mappings, add_control_mappings, mod_control_mappings)

    def _get_namespace(self, rule_key: tuple) -> str:
        """Get namespace."""
        return self._csv_mgr.get_value(rule_key, NAMESPACE).strip()

    def _get_prop_name(self, column_name: str) -> str:
        """Get property name."""
        return column_name.lstrip('$')

    def rules_del(self, del_rules: List[str]) -> None:
        """Delete rules."""
        for tokens in del_rules:
            component_title = tokens[0]
            component_type = tokens[1]
            rule_id = tokens[2]
            description = ''
            # component
            component = self._cd_mgr.get_component(component_title, component_type, description)
            # props
            component.props = self._delete_rule_props(component, rule_id)

    def _delete_rule_props(self, component: DefinedComponent, rule_id: str) -> List[Property]:
        """Delete rule props."""
        props = []
        rule_set = _RuleSetHelper.get_rule_set(component.props, rule_id)
        for prop in component.props:
            if prop.remarks != rule_set:
                props.append(prop)
            elif prop.name == PARAMETER_ID:
                self._delete_rule_set_parameter(component, prop.value)
            elif prop.name == RULE_ID:
                self._delete_rule_implemented_requirement(component, prop.value)
        return props

    def _control_implementation_generator(
        self, control_implementations: List[ControlImplementation]
    ) -> Iterator[ControlImplementation]:
        """Control implementation generator."""
        if control_implementations:
            for control_implementation in control_implementations:
                yield control_implementation

    def _set_parameter_generator(self, set_parameters: List[SetParameter]) -> Iterator[SetParameter]:
        """Set parameter generator."""
        if set_parameters:
            for set_parameter in set_parameters:
                yield set_parameter

    def _implemented_requirement_generator(
        self, implemented_requirements: List[ImplementedRequirement]
    ) -> Iterator[ImplementedRequirement]:
        """Implemented-requirement generator."""
        if implemented_requirements:
            for implemented_requirement in implemented_requirements:
                yield implemented_requirement

    def _delete_rule_set_parameter(self, component: DefinedComponent, parameter_id: str) -> None:
        """Delete rule set-parameter."""
        control_implementations = component.control_implementations
        for control_implementation in self._control_implementation_generator(control_implementations):
            if control_implementation.set_parameters:
                set_parameters = control_implementation.set_parameters
                control_implementation.set_parameters = []
                for set_parameter in set_parameters:
                    if set_parameter.param_id != parameter_id:
                        _OscalHelper.add_set_parameter(control_implementation.set_parameters, set_parameter)
                if not len(control_implementation.set_parameters):
                    control_implementation.set_parameters = None

    def _delete_rule_implemented_requirement(self, component: DefinedComponent, rule_id: str) -> None:
        """Delete rule implemented_requirement."""
        control_implementations = component.control_implementations
        component.control_implementations = []
        for control_implementation in self._control_implementation_generator(control_implementations):
            if control_implementation.implemented_requirements:
                implemented_requirements = control_implementation.implemented_requirements
                control_implementation.implemented_requirements = []
                for implemented_requirement in implemented_requirements:
                    self._delete_ir_props(implemented_requirement, rule_id)
                    self._delete_ir_statements(implemented_requirement, rule_id)
                    if len(as_list(implemented_requirement.props)) or len(as_list(implemented_requirement.statements)):
                        control_implementation.implemented_requirements.append(implemented_requirement)
            if len(as_list(control_implementation.implemented_requirements)):
                component.control_implementations.append(control_implementation)

    def _delete_ir_statements(self, implemented_requirement: ImplementedRequirement, rule_id: str) -> None:
        """Delete implemented-requirement statements."""
        if implemented_requirement.statements:
            statements = implemented_requirement.statements
            implemented_requirement.statements = []
            for statement in statements:
                statement.props = self._delete_props(statement.props, rule_id)
                if not len(statement.props):
                    statement.props = None
                if statement.props:
                    implemented_requirement.statements.append(statement)
            if not len(implemented_requirement.statements):
                implemented_requirement.statements = None

    def _delete_ir_props(self, implemented_requirement: ImplementedRequirement, rule_id: str) -> None:
        """Delete implemented-requirement props."""
        if implemented_requirement.props:
            implemented_requirement.props = self._delete_props(implemented_requirement.props, rule_id)
            if not len(implemented_requirement.props):
                implemented_requirement.props = None

    def _delete_props(self, props: List[Property], rule_id: str) -> List[property]:
        """Delete props."""
        rval = []
        if props:
            for prop in props:
                if prop.name == RULE_ID and prop.value == rule_id:
                    continue
                rval.append(prop)
        return rval

    def rules_add(self, add_rules: List[str]) -> None:
        """Add rules."""
        for rule_key in add_rules:
            component_title = self._csv_mgr.get_value(rule_key, COMPONENT_TITLE)
            component_type = self._csv_mgr.get_value(rule_key, COMPONENT_TYPE)
            component_description = self._csv_mgr.get_value(rule_key, COMPONENT_DESCRIPTION)
            # component
            component = self._cd_mgr.get_component(component_title, component_type, component_description)
            # props
            component.props = as_list(component.props)
            component.props = component.props + self._create_rule_props(rule_key)
            # control implementation
            source = self._csv_mgr.get_value(rule_key, PROFILE_SOURCE)
            description = self._csv_mgr.get_value(rule_key, PROFILE_DESCRIPTION)
            control_implementation = self._get_control_implementation(component, source, description)
            # set-parameter
            set_parameter = self._create_set_parameter(rule_key)
            if set_parameter:
                control_implementation.set_parameters = as_list(control_implementation.set_parameters)
                _OscalHelper.add_set_parameter(control_implementation.set_parameters, set_parameter)
            # control-mappings
            control_mappings = self._csv_mgr.get_value(rule_key, CONTROL_ID_LIST).split()
            self._add_rule_prop(control_implementation, control_mappings, rule_key)

    def _add_rule_prop(
        self, control_implementation: ControlImplementation, control_mappings: List[str], rule_key: tuple
    ) -> None:
        """Add rule prop."""
        namespace = self._get_namespace(rule_key)
        for control_mapping in control_mappings:
            control_id = derive_control_id(control_mapping)
            implemented_requirement = self._get_implemented_requirement(control_implementation, control_id)
            # create rule implementation (as property)
            name = RULE_ID
            prop = Property(
                name=name,
                value=self._csv_mgr.get_value(rule_key, name),
                ns=namespace,
                class_=self.get_class(name),
            )
            part_id = derive_part_id(control_mapping)
            if part_id is None:
                implemented_requirement.props = as_list(implemented_requirement.props)
                implemented_requirement.props.append(prop)
            else:
                statement = self._get_statement(implemented_requirement, part_id)
                statement.props.append(prop)

    def _create_rule_props(self, rule_key: tuple) -> List[Property]:
        """Create rule props."""
        rule_set = self._rule_set_id_mgr.get_next_rule_set_id()
        row_number = self._csv_mgr.get_row_number(rule_key)
        rule_set_mgr = _RuleSetMgr(row_number, rule_set)
        column_names = CsvColumn.get_filtered_required_column_names() + CsvColumn.get_filtered_optional_column_names()
        namespace = self._get_namespace(rule_key)
        # req'd & optional props
        for column_name in column_names:
            prop_name = self._get_prop_name(column_name)
            prop_value = self._csv_mgr.get_value(rule_key, column_name).strip()
            rule_set_mgr.add_prop(prop_name, prop_value, namespace, self.get_class(prop_name))
        # parameter columns
        column_names = CsvColumn.get_parameter_column_names()
        for column_name in column_names:
            prop_name = self._get_prop_name(column_name)
            prop_value = self._csv_mgr.get_value(rule_key, column_name).strip()
            rule_set_mgr.add_prop(prop_name, prop_value, namespace, self.get_class(prop_name))
        # user props
        column_names = self._csv_mgr.get_user_column_names()
        for column_name in column_names:
            prop_name = self._get_prop_name(column_name)
            prop_value = self._csv_mgr.get_value(rule_key, column_name).strip()
            rule_set_mgr.add_prop(prop_name, prop_value, namespace, self.get_class(prop_name))
        rule_set_mgr.validate()
        return rule_set_mgr.get_props()

    def _get_control_implementation(
        self, component: DefinedComponent, source: str, description: str
    ) -> ControlImplementation:
        """Find or create control implementation."""
        component.control_implementations = as_list(component.control_implementations)
        for control_implementation in component.control_implementations:
            if control_implementation.source == source and control_implementation.description == description:
                return control_implementation
        control_implementation = ControlImplementation(
            uuid=str(uuid.uuid4()), source=source, description=description, implemented_requirements=[]
        )
        component.control_implementations.append(control_implementation)
        return control_implementation

    def _create_set_parameter(self, rule_key: tuple) -> SetParameter:
        """Create create set parameters."""
        set_parameter = None
        name = self._csv_mgr.get_value(rule_key, PARAMETER_ID)
        if name:
            value = self._csv_mgr.get_value(rule_key, PARAMETER_VALUE_DEFAULT)
            if value == '':
                row_number = self._csv_mgr.get_row_number(rule_key)
                column_name = PARAMETER_VALUE_DEFAULT
                text = f'row "{row_number}" missing value for "{column_name}"'
                raise RuntimeError(text)
            values = value.split(',')
            set_parameter = SetParameter(
                param_id=name,
                values=values,
            )
        return set_parameter

    def _get_implemented_requirement(
        self, control_implementation: ControlImplementation, control_id: str
    ) -> ImplementedRequirement:
        """Find or create implemented requirement."""
        if self._validate_controls != 'off':
            if not self._resolved_profile_catalog_helper.validate(control_id):
                if control_id not in self._unresolved_controls:
                    self._unresolved_controls.append(control_id)
        for implemented_requirement in control_implementation.implemented_requirements:
            if implemented_requirement.control_id == control_id:
                return implemented_requirement
        implemented_requirement = ImplementedRequirement(
            uuid=str(uuid.uuid4()),
            control_id=control_id,
            description='',
        )
        control_implementation.implemented_requirements.append(implemented_requirement)
        return implemented_requirement

    def _get_statement(self, implemented_requirement: ImplementedRequirement, part_id: str) -> Statement:
        """Find or create statement."""
        implemented_requirement.statements = as_list(implemented_requirement.statements)
        for statement in implemented_requirement.statements:
            if statement.statement_id == part_id:
                return statement
        statement = Statement(
            uuid=str(uuid.uuid4()),
            statement_id=part_id,
            description='',
            props=[],
        )
        implemented_requirement.statements.append(statement)
        return statement

    def rules_mod(self, mod_rules: List[str]) -> None:
        """Modify rules."""
        for rule_key in mod_rules:
            component_title = self._csv_mgr.get_value(rule_key, COMPONENT_TITLE)
            component_type = self._csv_mgr.get_value(rule_key, COMPONENT_TYPE)
            component_description = self._csv_mgr.get_value(rule_key, COMPONENT_DESCRIPTION)
            # component
            component = self._cd_mgr.get_component(component_title, component_type, component_description)
            # props
            component.props = self._modify_rule_props(component, rule_key)

    def _modify_rule_props(self, component: DefinedComponent, rule_key: tuple) -> List[Property]:
        """Modify rule props."""
        rule_id = self._csv_mgr.get_value(rule_key, RULE_ID)
        rule_set = _RuleSetHelper.get_rule_set(component.props, rule_id)
        rule_ns = self._csv_mgr.get_value(rule_key, NAMESPACE)
        column_names = CsvColumn.get_filtered_required_column_names() + CsvColumn.get_filtered_optional_column_names()
        # req'd & optional props
        for column_name in column_names:
            column_value = self._csv_mgr.get_value(rule_key, column_name).strip()
            class_ = self.get_class(column_name)
            self._cd_mgr.update_rule_definition(component, rule_set, column_name, column_value, rule_ns, class_)
        # parameter columns
        column_names = CsvColumn.get_parameter_column_names()
        for column_name in column_names:
            column_value = self._csv_mgr.get_value(rule_key, column_name).strip()
            class_ = self.get_class(column_name)
            self._cd_mgr.update_rule_definition(component, rule_set, column_name, column_value, rule_ns, class_)
        # user props
        column_names = self._csv_mgr.get_user_column_names()
        for column_name in column_names:
            column_value = self._csv_mgr.get_value(rule_key, column_name).strip()
            self._cd_mgr.update_rule_definition(component, rule_set, column_name, column_value, rule_ns, class_)
        return component.props

    def set_params_del(self, del_set_params: List[str]) -> None:
        """Set parameters delete."""
        for tokens in del_set_params:
            component_title = tokens[0]
            component_type = tokens[1]
            source = tokens[3]
            description = tokens[4]
            param_id = tokens[5]
            control_implementation = self._cd_mgr.find_control_implementation(
                component_title, component_type, source, description
            )
            if control_implementation:
                set_parameters = control_implementation.set_parameters
                control_implementation.set_parameters = []
                for set_parameter in self._set_parameter_generator(set_parameters):
                    if set_parameter.param_id == param_id:
                        continue
                    _OscalHelper.add_set_parameter(control_implementation.set_parameters, set_parameter)
                if control_implementation.set_parameters == []:
                    control_implementation.set_parameters = None

    def set_params_add(self, add_set_params: List[str]) -> None:
        """Set parameters add."""
        for tokens in add_set_params:
            component_title = tokens[0]
            component_type = tokens[1]
            rule_id = tokens[2]
            source = tokens[3]
            description = tokens[4]
            param_id = tokens[5]
            control_implementation = self._cd_mgr.find_control_implementation(
                component_title, component_type, source, description
            )
            control_implementation.set_parameters = as_list(control_implementation.set_parameters)
            # add
            rule_key = _CsvMgr.get_rule_key(component_title, component_type, rule_id)
            values = [self._csv_mgr.get_value(rule_key, PARAMETER_VALUE_DEFAULT)]
            set_parameter = SetParameter(
                param_id=param_id,
                values=values,
            )
            _OscalHelper.add_set_parameter(control_implementation.set_parameters, set_parameter)

    def set_params_mod(self, mod_set_params: List[str]) -> None:
        """Set parameters modify."""
        for tokens in mod_set_params:
            component_title = tokens[0]
            component_type = tokens[1]
            rule_id = tokens[2]
            source = tokens[3]
            description = tokens[4]
            param_id = tokens[5]
            control_implementation = self._cd_mgr.find_control_implementation(
                component_title, component_type, source, description
            )
            if control_implementation:
                set_parameters = control_implementation.set_parameters
                for set_parameter in self._set_parameter_generator(set_parameters):
                    if set_parameter.param_id != param_id:
                        continue
                    rule_key = _CsvMgr.get_rule_key(component_title, component_type, rule_id)
                    values = [self._csv_mgr.get_value(rule_key, PARAMETER_VALUE_DEFAULT)]
                    replacement = SetParameter(
                        param_id=param_id,
                        values=values,
                    )
                    if set_parameter.values == replacement.values:
                        continue
                    logger.debug(f'params-mod: {rule_id} {param_id} {set_parameter.values} -> {replacement.values}')
                    set_parameter.values = replacement.values

    def _control_mappings_generator(self, control_mappings: List[str]) -> Iterator[List[str]]:
        """Control mappings generator."""
        for tokens in control_mappings:
            component_title = tokens[0]
            component_type = tokens[1]
            source = tokens[3]
            description = tokens[4]
            control_implementation = self._cd_mgr.find_control_implementation(
                component_title, component_type, source, description
            )
            if control_implementation:
                yield tokens

    def control_mappings_del(self, del_control_mappings: List[str]) -> None:
        """Control mappings delete."""
        for tokens in self._control_mappings_generator(del_control_mappings):
            component_title = tokens[0]
            component_type = tokens[1]
            rule_id = tokens[2]
            source = tokens[3]
            description = tokens[4]
            smt_id = tokens[5]
            control_id = derive_control_id(smt_id)
            control_implementation = self._cd_mgr.find_control_implementation(
                component_title, component_type, source, description
            )
            implemented_requirements = control_implementation.implemented_requirements
            control_implementation.implemented_requirements = []
            for implemented_requirement in self._implemented_requirement_generator(implemented_requirements):
                if implemented_requirement.control_id == control_id:
                    implemented_requirement.statements = _OscalHelper.remove_rule_statement(
                        implemented_requirement.statements, rule_id, smt_id
                    )
                    implemented_requirement.props = _OscalHelper.remove_rule(implemented_requirement.props, rule_id)
                    if len(as_list(implemented_requirement.props)) or len(as_list(implemented_requirement.statements)):
                        control_implementation.implemented_requirements.append(implemented_requirement)
                else:
                    control_implementation.implemented_requirements.append(implemented_requirement)

    def control_mappings_add(self, add_control_mappings: List[str]) -> None:
        """Control mappings add."""
        for tokens in self._control_mappings_generator(add_control_mappings):
            component_title = tokens[0]
            component_type = tokens[1]
            rule_id = tokens[2]
            source = tokens[3]
            description = tokens[4]
            smt_id = tokens[5]
            control_id = derive_control_id(smt_id)
            control_implementation = self._cd_mgr.find_control_implementation(
                component_title, component_type, source, description
            )
            implemented_requirement = self._get_implemented_requirement(control_implementation, control_id)
            # namespace
            rule_key = (tokens[0], tokens[1], tokens[2])
            ns = self._get_namespace(rule_key)
            # create rule implementation (as property)
            name = RULE_ID
            prop = Property(
                name=name,
                value=rule_id,
                ns=ns,
                class_=self.get_class(name),
            )
            if smt_id == control_id:
                implemented_requirement.props = as_list(implemented_requirement.props)
                implemented_requirement.props.append(prop)
            else:
                statement = self._get_statement(implemented_requirement, smt_id)
                statement.props.append(prop)


class _OscalHelper():
    """Oscal Helper."""

    @staticmethod
    def add_set_parameter(set_parameter_list: List[SetParameter], set_parameter: SetParameter) -> None:
        """Add set parameter."""
        set_parameter_list.append(set_parameter)

    @staticmethod
    def remove_rule_statement(statements: List[Statement], rule_id: str, smt_id: str) -> List[Statement]:
        """Remove rule from statements."""
        rval = statements
        if statements:
            rval = []
            for statement in statements:
                if statement.statement_id == smt_id:
                    statement.props = _OscalHelper.remove_rule(statement.props, rule_id)
                if statement.props is not None and len(statement.props):
                    rval.append(statement)
        return rval

    @staticmethod
    def remove_rule(props: List[Property], rule_id: str) -> List[Property]:
        """Remove rule from props."""
        rval = props
        if props:
            rval = []
            for prop in props:
                if prop.name != RULE_ID or prop.value != rule_id:
                    rval.append(prop)
        return rval


class _RuleSetHelper():
    """RuleSet Helper."""

    @staticmethod
    def get_rule_set(props: List[Property], rule_id: str) -> str:
        """Get rule_set for given rule_id."""
        rule_set = None
        if props:
            for prop in props:
<<<<<<< HEAD
                if prop.name == 'Rule_Id' and prop.value == rule_id:
                    rule_set = prop.remarks
=======
                if prop.name == RULE_ID and prop.value == rule_id:
                    rule_set = prop.remarks.__root__
>>>>>>> 3c1d7bb4
                    break
        return rule_set


class _RuleSetIdMgr():
    """RuleSetId Manager."""

    def __init__(self, max_rule_set_number: int, add_rules_count: int) -> None:
        """Initialize."""
        self._prev_rule_set_number = max_rule_set_number
        self._rule_set_number_digits = max_rule_set_number + add_rules_count + 1
        self._fill_sz = int(log10(self._rule_set_number_digits)) + 1

    def get_next_rule_set_id(self) -> str:
        self._prev_rule_set_number += 1
        rval = f'rule_set_{str(self._prev_rule_set_number).zfill(self._fill_sz)}'
        return rval


class _RuleSetMgr():
    """RuleSet manager."""

    def __init__(self, row_number: int, rule_set: str) -> None:
        """Initialize."""
        self._row_number = row_number
        self._rule_set = rule_set
        self._props = {}

    def add_prop(self, name: str, value: str, ns: str, class_: str) -> None:
        """Add prop."""
        if value is not None and len(value):
            prop = Property(
                name=name,
                value=value,
                ns=ns,
                class_=class_,
                remarks=self._rule_set,
            )
            self._props[name] = prop

    def validate(self) -> None:
        """Validate."""
        if PARAMETER_ID not in self._props.keys():
            forbidden = CsvColumn.get_parameter_dependent_column_names()
            for name in self._props.keys():
                if name in forbidden:
                    text = f'row "{self._row_number}" invalid "{name}"'
                    raise RuntimeError(text)

    def get_props(self) -> List[Property]:
        """Get props."""
        rval = []
        c1 = CsvColumn.get_required_column_names()
        for key in c1:
            if key in self._props.keys():
                rval.append(self._props[key])
        c2 = CsvColumn.get_optional_column_names()
        for key in c2:
            if key in self._props.keys():
                rval.append(self._props[key])
        for key in self._props.keys():
            if key in c1 or key in c2:
                continue
            rval.append(self._props[key])
        return rval


class _ResolvedProfileCatalogHelper():
    """Resolved Profile Catalog Helper."""

    def __init__(self, profile_list: List[str], root: str = '.') -> None:
        """Initialize."""
        self._profile_list = profile_list
        self._root = root
        self._profile_map = {}
        self._control_list = []
        self._init = False

    def _initialize(self):
        if not self._init:
            for profile in self._profile_list:
                catalog = ProfileResolver.get_resolved_profile_catalog(
                    pathlib.Path(self._root),
                    pathlib.Path(profile),
                )
                self._profile_map[profile] = catalog
                controls = CatalogInterface.get_control_ids_from_catalog(catalog)
                self._control_list += controls
            logger.debug(f'resolved controls: {self._control_list}')
            self._init = True

    def validate(self, control_id: str) -> bool:
        """Validate control_id."""
        self._initialize()
        rval = True
        if control_id not in self._control_list:
            rval = False
        return rval


class _CdMgr():
    """CD Manager."""

    def __init__(self, cd_path: pathlib.Path, title: str, timestamp: str, version: str) -> None:
        """Initialize."""
        if cd_path:
            self._component_definition = ComponentDefinition.oscal_read(cd_path)
            metadata = self._component_definition.metadata
            metadata.title = title
            metadata.last_modified = timestamp
            metadata.oscal_version = OSCAL_VERSION
            metadata.version = version
        else:
            metadata = Metadata(
                title=title,
                last_modified=timestamp,
                oscal_version=OSCAL_VERSION,
                version=version,
            )
            self._component_definition = ComponentDefinition(
                uuid=str(uuid.uuid4()),
                metadata=metadata,
                components=[],
            )
        #
        self._max_rule_set_number = -1
        self._cd_rules_map = {}
        self._cd_set_params_map = {}
        self._cd_controls_map = {}
        #
        for component in self._component_definition.components:
            self.accounting(component)
        logger.debug(f'cd rules: {len(self._cd_rules_map)}')
        logger.debug(f'cd params: {len(self._cd_rules_map)}')
        logger.debug(f'cd controls: {len(self._cd_controls_map)}')

    def get_component(self, component_title: str, component_type: str, component_description: str) -> DefinedComponent:
        """Get component."""
        for component in self._component_definition.components:
            if component.title == component_title and component.type == component_type:
                logger.debug(f'located component: title={component.title} type={component.type}')
                return component
        component = DefinedComponent(
            uuid=str(uuid.uuid4()),
            type=component_type,
            title=component_title,
            description=component_description,
            control_implementations=[],
        )
        self._component_definition.components.append(component)
        logger.debug(f'created component: title={component.title} type={component.type}')
        return component

    def find_component(self, component_title: str, component_type: str) -> DefinedComponent:
        """Find component."""
        rval = None
        for component in self._component_definition.components:
            if component.title == component_title and component.type == component_type:
                logger.debug(f'located component: title={component.title} type={component.type}')
                rval = component
                break
        return rval

    def find_control_implementation(
        self, component_title: str, component_type: str, source: str, description: str
    ) -> ControlImplementation:
        """Find control-implementation."""
        rval = None
        component = self.find_component(component_title, component_type)
        for control_implementation in component.control_implementations:
            if control_implementation.source == source and control_implementation.description == description:
                rval = control_implementation
                break
        return rval

    def get_component_definition(self) -> ComponentDefinition:
        """Get component definition."""
        # remove empty components
        self._remove_empty_components()
        return self._component_definition

    def _remove_empty_components(self) -> None:
        """Remove empty components."""
        component_definition = self._component_definition
        components = component_definition.components
        component_definition.components = []
        for component in components:
            if component.props is None or len(component.props) == 0:
                if component.control_implementations is None or len(component.control_implementations) == 0:
                    continue
            component_definition.components.append(component)

    def get_max_rule_set_number(self) -> int:
        """Get max rule set number."""
        return self._max_rule_set_number

    def get_rule_keys(self) -> List[str]:
        """Get rule keys."""
        return self._cd_rules_map.keys()

    def get_set_params_keys(self) -> List[str]:
        """Get set-parameter keys."""
        return self._cd_set_params_map.keys()

    def get_control_keys(self) -> List[str]:
        """Get control keys."""
        return self._cd_controls_map.keys()

    def accounting(self, component: DefinedComponent) -> None:
        """Accounting."""
        # rule definitions
        self.accounting_rule_definitions(component)
        # set-parameters & control mappings
        if component.control_implementations:
            for control_implementation in component.control_implementations:
                # set-parameters
                self.accounting_set_parameters(component, control_implementation)
                # control mappings
                self.accounting_control_mappings(component, control_implementation)

    def accounting_rule_definitions(self, component: DefinedComponent) -> None:
        """Accounting, rule definitions."""
        if component.props:
            for prop in component.props:
                if prop.name == RULE_ID:
                    key = (component.title, component.type, prop.value)
                    value = prop.remarks
                    self._cd_rules_map[key] = value
                    logger.debug(f'cd: {key} {self._cd_rules_map[key]}')
                    rule_set_number = int(value.replace('rule_set_', ''))
                    if rule_set_number > self._max_rule_set_number:
                        self._max_rule_set_number = rule_set_number

    def accounting_set_parameters(
        self, component: DefinedComponent, control_implementation: ControlImplementation
    ) -> None:
        """Accounting, set-parameters."""
        if control_implementation.set_parameters:
            for set_parameter in control_implementation.set_parameters:
                rule_id = self._get_rule_id(component, set_parameter.param_id)
                key = (
                    component.title,
                    component.type,
                    rule_id,
                    control_implementation.source,
                    control_implementation.description,
                    set_parameter.param_id
                )
                value = set_parameter.values
                self._cd_set_params_map[key] = value

    def accounting_control_mappings(
        self, component: DefinedComponent, control_implementation: ControlImplementation
    ) -> None:
        """Accounting, control mappings."""
        if control_implementation.implemented_requirements:
            for implemented_requirement in control_implementation.implemented_requirements:
                self.accounting_control_mappings_props(component, control_implementation, implemented_requirement)
                self.accounting_control_mappings_statements(component, control_implementation, implemented_requirement)

    def accounting_control_mappings_props(
        self,
        component: DefinedComponent,
        control_implementation: ControlImplementation,
        implemented_requirement: ImplementedRequirement
    ) -> None:
        """Accounting, control mappings props."""
        if implemented_requirement.props:
            for prop in implemented_requirement.props:
                if prop.name == RULE_ID:
                    rule_id = prop.value
                    key = (
                        component.title,
                        component.type,
                        rule_id,
                        control_implementation.source,
                        control_implementation.description,
                        implemented_requirement.control_id,
                    )
                    self._cd_controls_map[key] = prop

    def accounting_control_mappings_statements(
        self,
        component: DefinedComponent,
        control_implementation: ControlImplementation,
        implemented_requirement: ImplementedRequirement
    ) -> None:
        """Accounting, control mappings statements."""
        if implemented_requirement.statements:
            for statement in implemented_requirement.statements:
                if statement.props:
                    for prop in statement.props:
                        if prop.name == RULE_ID:
                            rule_id = prop.value
                            key = (
                                component.title,
                                component.type,
                                rule_id,
                                control_implementation.source,
                                control_implementation.description,
                                statement.statement_id,
                            )
                            self._cd_controls_map[key] = prop

    def _get_rule_id(self, component: DefinedComponent, param_id: str) -> str:
        """Get rule_id for given param_id."""
        rule_id = None
        if component.props:
            map_ = {}
            rule_set = None
            for prop in component.props:
<<<<<<< HEAD
                if prop.name == 'Rule_Id':
                    map_[prop.remarks] = prop.value
                elif prop.name == 'Parameter_Id' and prop.value == param_id:
                    rule_set = prop.remarks
=======
                if prop.name == RULE_ID:
                    map_[prop.remarks.__root__] = prop.value
                elif prop.name == PARAMETER_ID and prop.value == param_id:
                    rule_set = prop.remarks.__root__
>>>>>>> 3c1d7bb4
            if rule_set:
                rule_id = map_[rule_set]
        return rule_id

    def update_rule_definition(
        self, component: DefinedComponent, rule_set: str, name: str, value: str, ns: str, class_: str
    ) -> None:
        """Update rule definition."""
        if value is not None and len(value):
            prop = self.find_property(component, rule_set, name)
            if prop:
                # no change
                if prop.value == value:
                    return
                # replace value
                logger.debug(f'update-rule: {rule_set} {name} {prop.value} -> {value}')
                prop.value = value
            else:
                self.add_property(component, rule_set, name, value, ns, class_)
        else:
            self.delete_property(component, rule_set, name)

    def find_property(self, component: DefinedComponent, rule_set: str, name: str) -> Property:
        """Find property."""
        rval = None
        for prop in component.props:
            if prop.remarks == rule_set and prop.name == name:
                rval = prop
                break
        return rval

    def add_property(
        self, component: DefinedComponent, rule_set: str, name: str, value: str, ns: str, class_: str
    ) -> None:
        """Add property."""
        prop_add = Property(
            name=name,
            value=value,
            ns=ns,
            class_=class_,
            remarks=rule_set,
        )
        last = 0
        for index, prop in enumerate(component.props):
            if prop.remarks == rule_set:
                last = index
        props = []
        for index, prop in enumerate(component.props):
            if prop_add:
                if index > last:
                    props.append(prop_add)
                    prop_add = None
                    logger.debug(f'add-prop (last): {rule_set} {name} {prop.value} ->> {value}')
                elif prop_add.remarks == prop.remarks:
                    if CsvColumn.get_order(prop.name) > CsvColumn.get_order(prop_add.name):
                        props.append(prop_add)
                        prop_add = None
                        logger.debug(f'add-prop (order): {rule_set} {name} {prop.value} ->> {value}')
            props.append(prop)
        component.props = props

    def delete_property(self, component: DefinedComponent, rule_set: str, name: str) -> None:
        """Delete property."""
        props = []
        for prop in component.props:
            if prop.remarks == rule_set and prop.name == name:
                logger.debug(f'delete-prop: {rule_set} {name} {prop.value}')
            else:
                props.append(prop)
        component.props = props


class CsvColumn():
    """CsvColumn."""

    columns_required = [
        f'{COMPONENT_TITLE}',
        f'{COMPONENT_DESCRIPTION}',
        f'{COMPONENT_TYPE}',
        f'{RULE_ID}',
        f'{RULE_DESCRIPTION}',
        f'{PROFILE_SOURCE}',
        f'{PROFILE_DESCRIPTION}',
        f'{CONTROL_ID_LIST}',
        f'{NAMESPACE}',
    ]

    # columns required which do not become properties
    columns_required_filtered = [
        f'{COMPONENT_TITLE}',
        f'{COMPONENT_DESCRIPTION}',
        f'{COMPONENT_TYPE}',
        f'{PROFILE_SOURCE}',
        f'{PROFILE_DESCRIPTION}',
        f'{CONTROL_ID_LIST}',
        f'{NAMESPACE}',
    ]

    columns_optional = [
        f'{PARAMETER_ID}',
        f'{PARAMETER_DESCRIPTION}',
        f'{PARAMETER_VALUE_ALTERNATIVES}',
        f'{PARAMETER_VALUE_DEFAULT}',
        f'{CHECK_ID}',
        f'{CHECK_DESCRIPTION}',
    ]

    # optional columns which do not become properties, initially
    columns_optional_filtered = [
        f'{PARAMETER_ID}',
        f'{PARAMETER_DESCRIPTION}',
        f'{PARAMETER_VALUE_ALTERNATIVES}',
        f'{PARAMETER_VALUE_DEFAULT}',
    ]

    # optional columns which do become properties, afterwards
    columns_parameters = [
        f'{PARAMETER_ID}',
        f'{PARAMETER_DESCRIPTION}',
        f'{PARAMETER_VALUE_ALTERNATIVES}',
    ]

    # optional columns which require Param_Id be present in the row
    columns_parameters_dependent = [
        f'{PARAMETER_DESCRIPTION}',
        f'{PARAMETER_VALUE_ALTERNATIVES}',
        f'{PARAMETER_VALUE_DEFAULT}',
    ]

    columns_filtered = columns_required_filtered + columns_optional_filtered

    @staticmethod
    def get_order(column_name: str) -> int:
        """Get order for column_name."""
        rval = sys.maxsize
        columns_ordered = CsvColumn.columns_required + CsvColumn.columns_optional
        if column_name in columns_ordered:
            rval = columns_ordered.index(column_name)
        return rval

    @staticmethod
    def get_required_column_names() -> List[str]:
        """Get required column names."""
        rval = []
        rval += CsvColumn.columns_required
        return rval

    @staticmethod
    def get_filtered_required_column_names() -> List[str]:
        """Get filtered required column names."""
        rval = []
        for column_name in CsvColumn.get_required_column_names():
            if column_name not in CsvColumn.columns_filtered:
                rval.append(column_name)
        return rval

    @staticmethod
    def get_optional_column_names() -> List[str]:
        """Get optional column names."""
        rval = []
        rval += CsvColumn.columns_optional
        return rval

    @staticmethod
    def get_filtered_optional_column_names() -> List[str]:
        """Get filtered optional column names."""
        rval = []
        for column_name in CsvColumn.get_optional_column_names():
            if column_name not in CsvColumn.columns_filtered:
                rval.append(column_name)
        return rval

    @staticmethod
    def get_reserved_column_names() -> List[str]:
        """Get reserved column names."""
        rval = []
        rval += CsvColumn.columns_required
        rval += CsvColumn.columns_optional
        return rval

    @staticmethod
    def get_parameter_column_names() -> List[str]:
        """Get parameter column names."""
        rval = []
        rval += CsvColumn.columns_parameters
        return rval

    @staticmethod
    def get_parameter_dependent_column_names() -> List[str]:
        """Get parameter dependent column names."""
        rval = []
        rval += CsvColumn.columns_parameters_dependent
        return rval


class _CsvMgr():
    """Csv Manager."""

    def __init__(self, csv_path: pathlib.Path) -> None:
        """Initialize."""
        self._csv = []
        with open(csv_path, 'r', newline='') as f:
            csv_reader = csv.reader(f, delimiter=',', quoting=csv.QUOTE_MINIMAL)
            for row in csv_reader:
                self._csv.append(row)
        self._undecorate_header()
        self._verify()
        self._csv_rules_map = {}
        self._csv_set_params_map = {}
        self._csv_controls_map = {}
        self._csv_profile_list = []
        for row_num, row in self.row_generator():
            self._check_row_minimum_requirements(row_num, row)
            component_title = self.get_row_value(row, f'{COMPONENT_TITLE}')
            component_type = self.get_row_value(row, f'{COMPONENT_TYPE}')
            component_description = self.get_row_value(row, f'{COMPONENT_DESCRIPTION}')
            rule_id = self.get_row_value(row, f'{RULE_ID}')
            # rule sets
            key = _CsvMgr.get_rule_key(component_description, component_type, rule_id)
            if key in self._csv_rules_map:
                text = f'row "{row_num}" contains duplicate {RULE_ID} "{rule_id}"'
                raise RuntimeError(text)
            self._csv_rules_map[key] = [row_num, row]
            logger.debug(f'csv-rules: {key} {self._csv_rules_map[key][0]}')
            # set parameters, by component
            source = self.get_row_value(row, PROFILE_SOURCE)
            if source not in self._csv_profile_list:
                self._csv_profile_list.append(source)
            description = self.get_row_value(row, PROFILE_DESCRIPTION)
            param_id = self.get_row_value(row, PARAMETER_ID)
            if param_id:
                key = (component_title, component_type, rule_id, source, description, param_id)
                self._csv_set_params_map[key] = [row_num, row]
                logger.debug(f'csv-set-parameters: {key} {self._csv_set_params_map[key][0]}')
            # control mappings
            control_mappings = self.get_row_value(row, CONTROL_ID_LIST)
            if control_mappings:
                controls = control_mappings.split()
                for control in controls:
                    key = (component_description, component_type, rule_id, source, description, control)
                    self._csv_controls_map[key] = [row_num, row]
        logger.debug(f'csv rules: {len(self._csv_rules_map)}')
        logger.debug(f'csv params: {len(self._csv_set_params_map)}')
        logger.debug(f'csv controls: {len(self._csv_controls_map)}')

    @staticmethod
    def get_rule_key(component_title: str, component_type: str, rule_id: str) -> tuple:
        """Get rule_key."""
        return (component_title, component_type, rule_id)

    def get_profile_list(self):
        """Get profile list."""
        return [] + self._csv_profile_list

    def row_generator(self) -> Generator[Union[int, Iterator[List[str]]], None, None]:
        """Generate rows."""
        index = 0
        for row in self._csv:
            index += 1
            if index < 3:
                continue
            control_mappings = self.get_row_value(row, CONTROL_ID_LIST).strip()
            if not len(control_mappings):
                continue
            logger.debug(f'row_gen: {index} {row}')
            yield index, row

    def _check_row_minimum_requirements(self, row_num: int, row: List) -> None:
        """Check row minimum requirements."""
        for column_name in CsvColumn.get_required_column_names():
            value = self.get_row_value(row, column_name)
            if value is None or value == '':
                text = f'row "{row_num}" missing value for "{column_name}"'
                raise RuntimeError(text)

    def _undecorate_header(self) -> None:
        """Undecorate header."""
        head_row = self._csv[0]
        self._csv[0] = []
        for column_name in head_row:
            heading = self._get_normalized_column_name(column_name)
            self._csv[0].append(heading)

    def _verify(self) -> None:
        """Verify."""
        required_columns = CsvColumn.get_required_column_names()
        if len(self._csv):
            head_row = self._csv[0]
            for heading in head_row:
                if heading in required_columns:
                    required_columns.remove(heading)
        if len(required_columns):
            text = f'Missing columns: {required_columns}'
            raise RuntimeError(text)

    def get_rule_keys(self) -> List[tuple]:
        """Get rule keys."""
        return self._csv_rules_map.keys()

    def get_set_params_keys(self) -> List[tuple]:
        """Get set-parameter keys."""
        return self._csv_set_params_map.keys()

    def get_control_keys(self) -> List[tuple]:
        """Get control keys."""
        return self._csv_controls_map.keys()

    def _get_normalized_column_name(self, column_name: str) -> str:
        """Get normalized column name."""
        return column_name.lstrip('$')

    def get_col_index(self, column_name: str) -> int:
        """Get index for column name."""
        rval = -1
        index = 0
        head_row = self._csv[0]
        col_name = self._get_normalized_column_name(column_name)
        for heading in head_row:
            head_name = self._get_normalized_column_name(heading)
            if head_name == col_name:
                rval = index
                break
            index += 1
        return rval

    def get_row(self, rule_key: tuple) -> List:
        """Get row for rule."""
        return self._csv_rules_map[rule_key][1]

    def get_row_number(self, rule_key: tuple) -> List:
        """Get row number for rule."""
        return self._csv_rules_map[rule_key][0]

    def get_row_value(self, row: List[str], name: str) -> str:
        """Get value for specified name."""
        rval = ''
        index = self.get_col_index(name)
        if index >= 0:
            rval = row[index]
        return rval

    def get_value(self, rule_key: tuple, name: str) -> str:
        """Get value for specified name."""
        row = self.get_row(rule_key)
        return self.get_row_value(row, name)

    def get_user_column_names(self) -> List[str]:
        """Get user column names."""
        user_column_names = []
        reserved_column_names = CsvColumn.get_reserved_column_names()
        for column_name in self._csv[0]:
            if column_name not in reserved_column_names:
                user_column_names.append(column_name)
        return user_column_names<|MERGE_RESOLUTION|>--- conflicted
+++ resolved
@@ -813,13 +813,8 @@
         rule_set = None
         if props:
             for prop in props:
-<<<<<<< HEAD
                 if prop.name == 'Rule_Id' and prop.value == rule_id:
                     rule_set = prop.remarks
-=======
-                if prop.name == RULE_ID and prop.value == rule_id:
-                    rule_set = prop.remarks.__root__
->>>>>>> 3c1d7bb4
                     break
         return rule_set
 
@@ -1131,17 +1126,10 @@
             map_ = {}
             rule_set = None
             for prop in component.props:
-<<<<<<< HEAD
                 if prop.name == 'Rule_Id':
                     map_[prop.remarks] = prop.value
                 elif prop.name == 'Parameter_Id' and prop.value == param_id:
                     rule_set = prop.remarks
-=======
-                if prop.name == RULE_ID:
-                    map_[prop.remarks.__root__] = prop.value
-                elif prop.name == PARAMETER_ID and prop.value == param_id:
-                    rule_set = prop.remarks.__root__
->>>>>>> 3c1d7bb4
             if rule_set:
                 rule_id = map_[rule_set]
         return rule_id
