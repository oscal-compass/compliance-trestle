--- conflicted
+++ resolved
@@ -642,11 +642,7 @@
             how_many_str = ''
             # if all values are specified there is no how_many string and parens are dropped.  See ac-2.2
             if param.select.how_many:
-<<<<<<< HEAD
-                how_many_str = const.ONE if param.select.how_many == const.ONE else 'one or more'
-=======
-                how_many_str = ' (one)' if param.select.how_many == common.HowMany.one else ' (one or more)'
->>>>>>> cac2aa35
+                how_many_str = ' (one)' if param.select.how_many == const.ONE else ' (one or more)'
             choices_str = '; '.join(as_list(param.select.choice))
             choices_str = f'[{choices_str}]' if brackets else choices_str
             choices_str = f'Selection{how_many_str}: {choices_str}' if verbose else choices_str
