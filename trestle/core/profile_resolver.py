# Copyright (c) 2021 IBM Corp. All rights reserved.
#
# Licensed under the Apache License, Version 2.0 (the "License");
# you may not use this file except in compliance with the License.
# You may obtain a copy of the License at
#
#     https://www.apache.org/licenses/LICENSE-2.0
#
# Unless required by applicable law or agreed to in writing, software
# distributed under the License is distributed on an "AS IS" BASIS,
# WITHOUT WARRANTIES OR CONDITIONS OF ANY KIND, either express or implied.
# See the License for the specific language governing permissions and
# limitations under the License.
"""Create resolved catalog from profile."""

import logging
import pathlib
import re
import string
from typing import Dict, Iterator, List, Optional, Set, Tuple, Union
from uuid import uuid4

import trestle.core.const as const
import trestle.oscal.catalog as cat
import trestle.oscal.profile as prof
from trestle.core.catalog_interface import CatalogInterface
from trestle.core.common_types import OBT
from trestle.core.const import MARKDOWN_URL_REGEX, UUID_REGEX
from trestle.core.control_io import ControlIOReader
from trestle.core.err import TrestleError
from trestle.core.pipeline import Pipeline
from trestle.core.remote import cache
from trestle.core.utils import as_list, none_if_empty
from trestle.oscal import common

logger = logging.getLogger(__name__)

ID = 'id'

NAME = 'name'

PART_EXCLUDE = [NAME]

PROPERTY_EXCLUDE = [NAME]

PARAMETER_EXCLUDE = [ID]

CONTROL_EXCLUDE = [ID]

CATALOG_EXCLUDE = ['uuid', 'metadata', 'back_matter']

ITEM_EXCLUDE_MAP = {
    'Part': PART_EXCLUDE,
    'Property': PROPERTY_EXCLUDE,
    'Parameter': PARAMETER_EXCLUDE,
    'Control': CONTROL_EXCLUDE,
    'Catalog': CATALOG_EXCLUDE
}


class ProfileResolver():
    """Class to resolve a catalog given a profile."""

    class Prune(Pipeline.Filter):
        """Prune the catalog based on the import include rule."""

        def __init__(self, import_: prof.Import, profile: prof.Profile) -> None:
            """
            Inject the import.

            This needs to be created prior to knowing the catalog.
            The profile itself is only needed for debug messages.
            The import is one possibly several imports in that profile.
            """
            self._import = import_
            self._profile = profile
            self._catalog_interface: Optional[CatalogInterface] = None
            self._catalog: Optional[cat.Catalog] = None

        def _set_catalog(self, catalog: cat.Catalog) -> None:
            """Set the catalog used by the catalog interface."""
            self._catalog_interface = CatalogInterface(catalog)
            self._catalog = catalog

        def _find_uuid_refs(self, control_id: str) -> Set[str]:
            """
            Find all needed resource refs buried in control links and prose.

            For any controls retained in the resolved profile catalog, if any
            prose references a document by uuid, that reference needs to be in backmatter.
            """
            control = self._catalog_interface.get_control(control_id)
            refs = set()
            if control.links is not None:
                for link in control.links:
                    uuid_str = link.href.replace('#', '')
                    refs.add(uuid_str)
            if control.parts is not None:
                for part in control.parts:
                    if part.prose is not None:
                        # find the two parts, label and ref, in each markdown url
                        # expecting form [label](#uuid)
                        # but if it is a control ref it may be e.g. [CM-7](#cm-7)
                        # for now label is not used
                        # the ref may be a uuid or control id
                        # currently only uuids are used to confirm needed presence in backmatter
                        # note that prose may be multi-line but findall searches all lines
                        matches = re.findall(MARKDOWN_URL_REGEX, part.prose)
                        for match in matches:
                            ref = match[1]
                            if len(ref) > 1 and ref[0] == '#':
                                uuid_match = re.findall(UUID_REGEX, ref[1:])
                                # there should be only one uuid in the parens
                                if uuid_match:
                                    refs.add(uuid_match[0])
            if control.controls is not None:
                for sub_control in control.controls:
                    refs.update(self._find_uuid_refs(sub_control.id))
            return refs

        def _find_all_uuid_refs(self, needed_control_ids: List[str]) -> Set[str]:
            """Find all references needed by controls."""
            refs = set()
            for control_id in needed_control_ids:
                refs.update(self._find_uuid_refs(control_id))
            return refs

        def _controls_selected(self, select_list: Optional[List[prof.SelectControlById]]) -> List[str]:
            control_ids: List[str] = []
            if select_list is not None:
                for select_control in select_list:
                    if select_control.matching is not None:
                        raise TrestleError('Profiles with SelectControlById based on matching are not supported.')
                    include_children = select_control.with_child_controls == prof.WithChildControls.yes
                    if select_control.with_ids:
                        new_ids = [withid.__root__ for withid in select_control.with_ids]
                        for id_ in new_ids:
                            control_ids.append(id_)
                            if include_children:
                                control_ids.extend(self._catalog_interface.get_dependent_control_ids(id_))
            return control_ids

        def _find_needed_control_ids(self) -> List[str]:
            """Get list of control_ids needed by profile and corresponding groups."""
            if self._import.include_controls is not None:
                include_ids = self._controls_selected(self._import.include_controls)
            else:
                if self._import.include_all is None:
                    logger.warning('Profile does not specify include-controls, so including all.')
                include_ids = self._catalog_interface.get_control_ids()

            exclude_ids = self._controls_selected(self._import.exclude_controls)

            if not set(include_ids).issuperset(set(exclude_ids)):
                logger.debug(f'include_ids is not a superset of exclude_ids in import {self._import.href}')
            return [id_ for id_ in include_ids if id_ not in exclude_ids]

        def _prune_control(self, needed_ids: List[str], control: cat.Control, exclude_ids: List[str]) -> cat.Control:
            """
            Prune the control based on the Import requirements.

            This is only called if the control is needed
            Some or all of its sub_controls may not be needed
            This always returns the original control, possibly with fewer subcontrols
            """
            if control.controls is None:
                return control
            controls = []
            for sub_control in control.controls:
                if sub_control.id in needed_ids and sub_control.id not in exclude_ids:
                    controls.append(self._prune_control(needed_ids, sub_control, exclude_ids))
                    exclude_ids.append(sub_control.id)
            control.controls = none_if_empty(controls)
            return control

        def _prune_controls(self, needed_ids: List[str]) -> List[str]:
            loaded_ids = []
            final_ids: List[str] = []
            for control_id in needed_ids:
                if control_id not in loaded_ids:
                    control = self._catalog_interface.get_control(control_id)
                    if control is None:
                        msg = (
                            f'Profile titled "{self._profile.metadata.title}" references control {control_id} '
                            f'but it is not in catalog titled "{self._catalog.metadata.title}"'
                        )
                        raise TrestleError(msg)
                    control = self._prune_control(needed_ids, control, loaded_ids)
                    self._catalog_interface.replace_control(control)
                    loaded_ids.append(control_id)
                    final_ids.append(control_id)
            return final_ids

        def _prune_catalog(self) -> cat.Catalog:
            """Prune the controls in the current catalog."""
            if self._import is None:
                return self._catalog

            needed_ids = self._find_needed_control_ids()

            # if a control includes controls - only include those that we know are needed
            final_control_ids = self._prune_controls(needed_ids)

            cat_controls = []

            # build the needed groups of controls
            group_dict: Dict[str, cat.Group] = {}
            for control_id in final_control_ids:
                control = self._catalog_interface.get_control(control_id)
<<<<<<< HEAD
                group_id, group_title, group_class = self._catalog_interface.get_group_info_by_control(control_id)
                if group_id == 'catalog':
=======
                group_id, group_title, group_class = self._catalog_interface.get_group_info(control_id)
                if not group_id:
>>>>>>> ddc1e662
                    cat_controls.append(control)
                    continue
                group = group_dict.get(group_id)
                if group is None:
                    group = cat.Group(id=group_id, title=group_title, class_=group_class, controls=[control])
                    group_dict[group_id] = group
                else:
                    group_dict[group_id].controls.append(control)

            # find all referenced uuids - they should be 1:1 with those in backmatter
            needed_uuid_refs: Set[str] = self._find_all_uuid_refs(final_control_ids)

            # prune the list of resources to only those that are needed
            new_resources: Optional[List[common.Resource]] = []
            if self._catalog.back_matter is not None and self._catalog.back_matter.resources is not None:
                new_resources = [res for res in self._catalog.back_matter.resources if res.uuid in needed_uuid_refs]

            new_groups: Optional[List[cat.Group]] = list(group_dict.values())

            # should avoid empty lists so set to None if empty
            new_resources = none_if_empty(new_resources)
            new_groups = none_if_empty(new_groups)
            cat_controls = none_if_empty(cat_controls)

            new_cat = cat.Catalog(
                uuid=str(uuid4()),
                metadata=self._catalog.metadata,
                back_matter=common.BackMatter(resources=new_resources),
                controls=cat_controls,
                groups=new_groups
            )

            return new_cat

        def process(self, catalog_iter: Iterator[cat.Catalog]) -> Iterator[cat.Catalog]:
            """
            Prune the catalog based on the include rule in the import_.

            This only processes the one catalog yielded by the one import in this pipeline.
            It must yield in order to have the merge filter loop over available imported catalogs.
            """
            self._set_catalog(next(catalog_iter))
            logger.debug(f'prune yielding catalog {self._catalog.metadata.title} with import {self._import.href}')
            yield self._prune_catalog()

    class Merge(Pipeline.Filter):
        """
        Merge the incoming catalogs according to rules in the profile.

        The incoming catalogs have already been pruned based on the import.
        Now the controls must be gathered, merged, and grouped based on the merge settings.
        """

        def __init__(self, profile: prof.Profile) -> None:
            """Initialize the class with the profile."""
            logger.debug('merge filter initialize')
            self._profile = profile

        def _get_id(self, item: OBT) -> Optional[str]:
            id_ = getattr(item, ID, None)
            if id_ is None:
                id_ = getattr(item, NAME, None)
            return id_

        def _merge_lists(self, dest: List[OBT], src: List[OBT], merge_method: prof.Method) -> None:
            added_items = []
            if merge_method == prof.Method.keep:
                dest.extend(src)
                return
            for item in src:
                # if there is an exact copy of this in dest then ignore it
                if item not in dest:
                    merged = False
                    item_id = self._get_id(item)
                    if item_id is not None:
                        for other in dest:
                            other_id = self._get_id(other)
                            if other_id == item_id:
                                if merge_method == prof.Method.merge:
                                    self._merge_items(other, item, merge_method)
                                merged = True
                                break
                    # it isn't already in dest and no match was found for merge, so append
                    if not merged:
                        added_items.append(item)
            dest.extend(added_items)

        def _merge_attrs(
            self, dest: Union[OBT, List[OBT]], src: Union[OBT, List[OBT]], attr: str, merge_method: prof.Method
        ) -> None:
            """Merge this attr of src into the attr of dest."""
            src_attr = getattr(src, attr, None)
            if src_attr is None:
                return
            item_type = type(src).__name__
            if attr in ITEM_EXCLUDE_MAP.get(item_type, []):
                return
            dest_attr = getattr(dest, attr, None)
            if dest_attr is not None and merge_method == prof.Method.use_first:
                return
            if dest_attr == src_attr and merge_method != prof.Method.keep:
                return
            if isinstance(dest_attr, list):
                self._merge_lists(dest_attr, src_attr, merge_method)
            else:
                setattr(dest, attr, src_attr)

        def _merge_items(self, dest: OBT, src: OBT, merge_method: prof.Method) -> None:
            """Merge two items recursively."""
            for field in src.__fields_set__:
                self._merge_attrs(dest, src, field, merge_method)

        def _group_contents(self, group: cat.Group) -> Tuple[List[cat.Control], List[common.Parameter]]:
            """Get flattened content of group and its groups recursively."""
            controls = []
            params = []
            controls.extend(as_list(group.controls))
            params.extend(as_list(group.params))
            if group.groups is not None:
                for sub_group in group.groups:
                    new_controls, new_params = self._group_contents(sub_group)
                    controls.extend(new_controls)
                    params.extend(new_params)
            return controls, params

        def _flatten_catalog(self, catalog: cat.Catalog, as_is: bool) -> cat.Catalog:
            """Flatten the groups of the catalog if as_is is False."""
            if as_is or catalog.groups is None:
                return catalog

            # as_is is False so flatten the controls into a single list
            catalog.controls = as_list(catalog.controls)
            catalog.params = as_list(catalog.params)
            for group in catalog.groups:
                new_controls, new_params = self._group_contents(group)
                catalog.controls.extend(new_controls)
                catalog.params.extend(new_params)
            catalog.controls = none_if_empty(catalog.controls)
            catalog.params = none_if_empty(catalog.params)
            catalog.groups = None
            return catalog

        def _merge_two_catalogs(
            self, dest: cat.Catalog, src: cat.Catalog, merge_method: prof.Method, as_is: bool
        ) -> cat.Catalog:
            # merge_method is use_first, merge, or keep
            # if as_is is false, the result is flattened

            dest = self._flatten_catalog(dest, as_is)
            src = self._flatten_catalog(src, as_is)

            self._merge_items(dest, src, merge_method)

            return dest

        def _merge_catalog(self, merged: Optional[cat.Catalog], catalog: cat.Catalog) -> cat.Catalog:
            """Merge the controls in the catalog into merged catalog."""
            # no merge means keep, including dups
            # same for merge with no combine
            # groups are merged only if separate directive such as as-is is given
            # use-first is a merge combination rule
            # merge is a merge combination rule for controls.  groups are not merged by this rule
            # merge/as-is and merge/custom are used for merging groups
            # if neither as-is nor custom is specified - just get single list of controls
            # unstructured controls should appear after any loose params

            # make copies to avoid changing input objects
            local_cat = catalog.copy(deep=True)
            local_merged = merged.copy(deep=True) if merged else None

            merge_method = prof.Method.keep
            as_is = False
            if self._profile.merge is not None:
                if self._profile.merge.custom is not None:
                    raise TrestleError('Profile with custom merge is not supported.')
                if self._profile.merge.as_is is not None:
                    as_is = self._profile.merge.as_is
                if self._profile.merge.combine is None:
                    logger.warning('Profile has merge but no combine so defaulting to combine/merge.')
                    merge_method = prof.Method.merge
                else:
                    merge_combine = self._profile.merge.combine
                    if merge_combine.method is None:
                        logger.warning('Profile has merge combine but no method.  Defaulting to merge.')
                        merge_method = prof.Method.merge
                    else:
                        merge_method = merge_combine.method

            if local_merged is None:
                return self._flatten_catalog(local_cat, as_is)

            # merge the incoming catalog with merged based on merge_method and as_is
            return self._merge_two_catalogs(local_merged, local_cat, merge_method, as_is)

        def process(self, pipelines: List[Pipeline]) -> Iterator[cat.Catalog]:
            """
            Merge the incoming catalogs.

            This pulls from import and iterates over the incoming catalogs.
            The way groups, lists of controls, and controls themselves get merged is specified by the profile.
            """
            merged: Optional[cat.Catalog] = None
            logger.debug(f'merge entering process with {len(pipelines)} pipelines')
            for pipeline in pipelines:
                catalog = next(pipeline.process(None))
                merged = self._merge_catalog(merged, catalog)
            yield merged

    class Modify(Pipeline.Filter):
        """Modify the controls based on the profile."""

        def __init__(self, profile: prof.Profile, change_prose=False, block_adds=False) -> None:
            """Initialize the filter."""
            self._profile = profile
            self._catalog_interface: Optional[CatalogInterface] = None
            self._block_adds = block_adds
            self._change_prose = change_prose
            logger.debug(f'modify initialize filter with profile {profile.metadata.title}')

        @staticmethod
        def _replace_id_with_text(prose: str, param_dict: Dict[str, str]) -> str:
            """Find all instances of param_id in prose and replace with param_text.

            Need to check all values in dict for a match
            Reject matches where the string has an adjacent alphanumeric char: param_1 and param_10 or aparam_1
            """
            for param_id, param_value in param_dict.items():
                bad_chars = string.ascii_letters + string.digits + '._'
                new_prose = prose
                id_len = len(param_id)
                loc = 0
                if param_id not in prose:
                    continue
                # handle simple case directly
                if prose == param_id:
                    return param_value
                # it's there, but may be param_10 instead of param_1
                while True:
                    if loc >= len(new_prose):
                        return new_prose
                    next_loc = new_prose[loc:].find(param_id)
                    if next_loc < 0:
                        return new_prose
                    loc += next_loc
                    if loc > 0 and new_prose[loc - 1] in bad_chars:
                        loc += id_len
                        continue
                    end_loc = loc + id_len
                    if end_loc == len(new_prose) or new_prose[end_loc] not in bad_chars:
                        new_prose = new_prose[:loc] + param_value + new_prose[end_loc:]
                        loc += len(param_value)
                        continue
                    loc += id_len

        @staticmethod
        def _replace_params(text: str, param_dict: Dict[str, str]) -> str:
            """
            Replace params found in moustaches with values from the param_dict.

            A single line of prose may contain multiple moustaches.
            """
            # first check if there are any moustache patterns in the text
            staches = re.findall(r'{{.*?}}', text)
            if not staches:
                return text
            # now have list of all staches including braces, e.g. ['{{foo}}', '{{bar}}']
            # clean the staches so they just have the param ids
            param_ids = []
            for stache in staches:
                # remove braces so these are just param_ids but may have extra chars
                stache_contents = stache[2:(-2)]
                param_id = stache_contents.replace('insert: param,', '').strip()
                param_ids.append(param_id)

            # now replace original stache text with param values
            for i, _ in enumerate(staches):
                text = text.replace(staches[i], param_dict[param_ids[i]], 1)
            return text

        @staticmethod
        def _replace_part_prose(control: cat.Control, part: common.Part, param_dict: Dict[str, str]) -> None:
            """Replace the part prose according to set_param."""
            if part.prose is not None:
                fixed_prose = ProfileResolver.Modify._replace_params(part.prose, param_dict)
                # change the prose in the control itself
                part.prose = fixed_prose
            for prt in as_list(part.parts):
                ProfileResolver.Modify._replace_part_prose(control, prt, param_dict)
            for sub_control in as_list(control.controls):
                for prt in as_list(sub_control.parts):
                    ProfileResolver.Modify._replace_part_prose(sub_control, prt, param_dict)

        @staticmethod
        def _replace_control_prose(control: cat.Control, param_dict: Dict[str, str]) -> None:
            """Replace the control prose according to set_param."""
            for part in as_list(control.parts):
                if part.prose is not None:
                    fixed_prose = ProfileResolver.Modify._replace_params(part.prose, param_dict)
                    # change the prose in the control itself
                    part.prose = fixed_prose
                for prt in as_list(part.parts):
                    ProfileResolver.Modify._replace_part_prose(control, prt, param_dict)
            for sub_control in as_list(control.controls):
                for prt in as_list(sub_control.parts):
                    ProfileResolver.Modify._replace_part_prose(sub_control, prt, param_dict)

        @staticmethod
        def _add_contents_as_list(add: prof.Add) -> List[OBT]:
            add_list = []
            add_list.extend(as_list(add.props))
            add_list.extend(as_list(add.parts))
            add_list.extend(as_list(add.links))
            return add_list

        @staticmethod
        def _add_adds_to_part(part: common.Part, add: prof.Add) -> None:
            for attr in ['params', 'props', 'parts', 'links']:
                add_list = getattr(add, attr, None)
                if add_list:
                    ProfileResolver.Modify._add_attr_to_part(part, add_list, attr, add.position)

        @staticmethod
        def _add_to_list(input_list: List[OBT], add: prof.Add) -> bool:
            """Add the contents of the add according to its by_id and position.

            Return True on success or False if id needed and not found.

            If the add is not by_id then the insertion will happen immediately.
            But if the add is by_id it will insert if the id is found, or return False if not.
            This allows a separate recursive routine to search sub-lists for the id.

            Note: If a list can be none this method will fail
            """
            add_list = ProfileResolver.Modify._add_contents_as_list(add)
            # if by_id is not specified then OSCAL docs say to interpret before and after as starting or ending
            if not add.by_id:
                # if we are just adding to the list then the add contents should be of the same type
                if add.position in [prof.Position.before, prof.Position.starting]:
                    for offset, item in enumerate(add_list):
                        input_list.insert(offset, item)
                    return True
                else:
                    input_list.extend(add_list)
                    return True
            # Test here for matched by_id attribute.
            try:
                for index in range(len(input_list)):
                    if input_list[index].id == add.by_id:
                        if add.position == prof.Position.after:
                            for offset, new_item in enumerate(add_list):
                                input_list.insert(index + 1 + offset, new_item)
                            return True
                        elif add.position == prof.Position.before:
                            for offset, new_item in enumerate(add_list):
                                input_list.insert(index + offset, new_item)
                            return True
                        # if starting or ending, the adds go directly into this part according to type
                        ProfileResolver.Modify._add_adds_to_part(input_list[index], add)
                        return True
            except AttributeError:
                raise TrestleError(
                    'Cannot use "after" or "before" modifictions for a list where elements'
                    + ' do not contain the referenced by_id attribute.'
                )
            return False

        @staticmethod
        def _add_to_parts(parts: List[common.Part], add: prof.Add) -> bool:
            if ProfileResolver.Modify._add_to_list(parts, add):
                return True
            for part in parts:
                if part.parts is not None and ProfileResolver.Modify._add_to_parts(part.parts, add):
                    return True
            return False

        @staticmethod
        def _add_attr_to_part(part: common.Part, items: List[OBT], attr: str, position: prof.Position) -> None:
            attr_list = as_list(getattr(part, attr, None))
            if position in [prof.Position.starting, prof.Position.before]:
                items.extend(attr_list)
                attr_list = items
            else:
                attr_list.extend(items)
            setattr(part, attr, attr_list)

        @staticmethod
        def _add_attr_to_control(control: cat.Control, items: List[OBT], attr: str, position: prof.Position) -> None:
            attr_list = as_list(getattr(control, attr, None))
            if position in [prof.Position.starting, prof.Position.before]:
                items.extend(attr_list)
                attr_list = items
            else:
                attr_list.extend(items)
            setattr(control, attr, attr_list)

        @staticmethod
        def _add_to_control(control: cat.Control, add: prof.Add) -> None:
            control.parts = as_list(control.parts)
            if add.by_id is None or add.by_id == control.id:
                # add contents will be added to the control directly
                for attr in ['params', 'props', 'parts', 'links']:
                    add_list = getattr(add, attr, None)
                    if add_list:
                        ProfileResolver.Modify._add_attr_to_control(control, add_list, attr, add.position)
                return
            else:
                if not ProfileResolver.Modify._add_to_parts(control.parts, add):
                    logger.warning(f'Could not find id for add in control {control.id}: {add.by_id}')

        def _set_parameter_in_control(self, set_param: prof.SetParameter) -> None:
            """
            Find the control with the param_id in it and set the parameter value.

            This does not recurse because expectation is that only top level params will be set.
            """
            control = self._catalog_interface.get_control_by_param_id(set_param.param_id)
            if control is None:
                raise TrestleError(f'Cannot find control referenced by SetParameter {set_param.param_id}')
            control.params = as_list(control.params)
            param_ids = [param.id for param in control.params]
            index = param_ids.index(set_param.param_id)
            param = control.params[index]
            # FIXME these may need to merge
            if set_param.values:
                param.values = set_param.values
            if set_param.constraints:
                param.constraints = set_param.constraints
            if set_param.guidelines:
                param.guidelines = set_param.guidelines
            if set_param.links:
                param.links = set_param.links
            if set_param.props:
                param.props = set_param.props
            if set_param.select:
                param.select = set_param.select
            if set_param.usage:
                param.usage = set_param.usage
            control.params[index] = param
            self._catalog_interface.replace_control(control)

        def _change_prose_with_param_values(self):
            """Go through all controls and change prose based on param values."""
            param_dict: Dict[str, str] = {}
            # build the full mapping of params to values
            for control in self._catalog_interface.get_all_controls_from_dict():
                param_dict.update(ControlIOReader.get_control_param_dict(control))
            # insert param values into prose of all controls
            for control in self._catalog_interface.get_all_controls_from_dict():
                self._replace_control_prose(control, param_dict)

        def _modify_controls(self, catalog: cat.Catalog) -> cat.Catalog:
            """Modify the controls based on the profile."""
            logger.debug(f'modify specify catalog {catalog.metadata.title} for profile {self._profile.metadata.title}')
            self._catalog_interface = CatalogInterface(catalog)
            alters: Optional[List[prof.Alter]] = None
            # find the modify and alters
            if self._profile.modify is not None:
                # change all parameter values
                if self._profile.modify.set_parameters is not None:
                    param_list = self._profile.modify.set_parameters
                    for param in param_list:
                        self._set_parameter_in_control(param)
                alters = self._profile.modify.alters

            if alters is not None:
                title = self._profile.metadata.title
                for alter in alters:
                    if alter.control_id is None:
                        logger.warning(f'Alter must have control id specified in profile {title}.')
                        continue
                    id_ = alter.control_id
                    if alter.removes is not None:
                        logger.warning(f'Alter not supported for removes in profile {title} control {id_}')
                        continue
                    # we want a warning about adds even if adds are blocked, as in profile generate
                    if alter.adds is None:
                        logger.warning(f'Alter has no adds in profile {title} control {id_}')
                        continue
                    if not self._block_adds:
                        for add in alter.adds:
                            if add.position is None and add.parts is not None:
                                msg = f'Alter/Add position is not specified in profile {title} control {id_}'
                                msg += ' when adding part, so defaulting to ending.'
                                logger.warning(msg)
                                add.position = prof.Position.ending
                            control = self._catalog_interface.get_control(id_)
                            if control is None:
                                logger.warning(
                                    f'Alter/Add refers to control {id_} but it is not found in the import '
                                    + f'for profile {self._profile.metadata.title}'
                                )
                            else:
                                self._add_to_control(control, add)
                                self._catalog_interface.replace_control(control)

            if self._change_prose:
                # go through all controls and fix the prose based on param values
                self._change_prose_with_param_values()

            catalog = self._catalog_interface.get_catalog()

            # update the original profile metadata with new contents
            # roles and responsible-parties will be pulled in with new uuid's
            new_metadata = self._profile.metadata
            new_metadata.title = f'{catalog.metadata.title}: Resolved by profile {self._profile.metadata.title}'
            links: List[common.Link] = []
            for import_ in self._profile.imports:
                links.append(common.Link(**{'href': import_.href, 'rel': 'resolution-source'}))
            new_metadata.links = links

            # move catalog controls from dummy group '' into the catalog
            for group in as_list(catalog.groups):
                if not group.id:
                    catalog.controls = group.controls
                    catalog.groups.remove(group)
                    break

            catalog.metadata = new_metadata

            return catalog

        def process(self, catalog_iter: Iterator[cat.Catalog]) -> Iterator[cat.Catalog]:
            """Make the modifications to the controls based on the profile."""
            catalog = next(catalog_iter)
            logger.debug(
                f'modify process with catalog {catalog.metadata.title} using profile {self._profile.metadata.title}'
            )
            yield self._modify_controls(catalog)

    class Import(Pipeline.Filter):
        """Import filter class."""

        def __init__(
            self,
            trestle_root: pathlib.Path,
            import_: prof.Import,
            change_prose=False,
            block_adds: bool = False
        ) -> None:
            """Initialize and store trestle root for cache access."""
            self._trestle_root = trestle_root
            self._import = import_
            self._block_adds = block_adds
            self._change_prose = change_prose

        def process(self, input_=None) -> Iterator[cat.Catalog]:
            """Load href for catalog or profile and yield each import as catalog imported by its distinct pipeline."""
            logger.debug(f'import entering process with href {self._import.href}')
            fetcher = cache.FetcherFactory.get_fetcher(self._trestle_root, self._import.href)

            model: Union[cat.Catalog, prof.Profile]
            model, model_type = fetcher.get_oscal()

            if model_type == const.MODEL_TYPE_CATALOG:
                logger.debug(f'DIRECT YIELD in import of catalog {model.metadata.title}')
                yield model
            else:
                if model_type != const.MODEL_TYPE_PROFILE:
                    raise TrestleError(f'Improper model type {model_type} as profile import.')
                profile: prof.Profile = model

                pipelines: List[Pipeline] = []
                logger.debug(
                    f'import pipelines for sub_imports of profile {self._import.href} with title {model.metadata.title}'
                )
                for sub_import in profile.imports:
                    import_filter = ProfileResolver.Import(self._trestle_root, sub_import)
                    prune_filter = ProfileResolver.Prune(sub_import, profile)
                    pipeline = Pipeline([import_filter, prune_filter])
                    pipelines.append(pipeline)
                    logger.debug(
                        f'sub_import add pipeline for sub href {sub_import.href} of main href {self._import.href}'
                    )
                merge_filter = ProfileResolver.Merge(profile)
                modify_filter = ProfileResolver.Modify(profile, self._change_prose, self._block_adds)
                final_pipeline = Pipeline([merge_filter, modify_filter])
                yield next(final_pipeline.process(pipelines))

    @staticmethod
    def get_resolved_profile_catalog(
        trestle_root: pathlib.Path, profile_path: pathlib.Path, block_adds: bool = False
    ) -> cat.Catalog:
        """Create the resolved profile catalog given a profile path."""
        logger.debug(f'get resolved profile catalog for {profile_path} via generated Import.')
        import_ = prof.Import(href=str(profile_path), include_all={})
        import_filter = ProfileResolver.Import(trestle_root, import_, True, block_adds)
        logger.debug('launch pipeline')
        result = next(import_filter.process())
        return result<|MERGE_RESOLUTION|>--- conflicted
+++ resolved
@@ -207,13 +207,8 @@
             group_dict: Dict[str, cat.Group] = {}
             for control_id in final_control_ids:
                 control = self._catalog_interface.get_control(control_id)
-<<<<<<< HEAD
                 group_id, group_title, group_class = self._catalog_interface.get_group_info_by_control(control_id)
-                if group_id == 'catalog':
-=======
-                group_id, group_title, group_class = self._catalog_interface.get_group_info(control_id)
                 if not group_id:
->>>>>>> ddc1e662
                     cat_controls.append(control)
                     continue
                 group = group_dict.get(group_id)
