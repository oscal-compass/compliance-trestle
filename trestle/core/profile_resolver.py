# Copyright (c) 2021 IBM Corp. All rights reserved.
#
# Licensed under the Apache License, Version 2.0 (the "License");
# you may not use this file except in compliance with the License.
# You may obtain a copy of the License at
#
#     https://www.apache.org/licenses/LICENSE-2.0
#
# Unless required by applicable law or agreed to in writing, software
# distributed under the License is distributed on an "AS IS" BASIS,
# WITHOUT WARRANTIES OR CONDITIONS OF ANY KIND, either express or implied.
# See the License for the specific language governing permissions and
# limitations under the License.
"""Create resolved catalog from profile."""

import copy
import logging
import pathlib
import re
import string
from typing import Dict, Iterator, List, Optional, Set, Tuple, Union
from uuid import uuid4

import trestle.core.const as const
import trestle.oscal.catalog as cat
import trestle.oscal.profile as prof
from trestle.core.catalog_interface import CatalogInterface
from trestle.core.common_types import OBT
from trestle.core.const import MARKDOWN_URL_REGEX, UUID_REGEX
from trestle.core.err import TrestleError
from trestle.core.pipeline import Pipeline
from trestle.core.remote import cache
from trestle.oscal import common

logger = logging.getLogger(__name__)


class ProfileResolver():
    """Class to resolve a catalog given a profile."""

    class Prune(Pipeline.Filter):
        """Prune the catalog based on the import include rule."""

        def __init__(self, import_: prof.Import) -> None:
            """
            Inject the import.

            This needs to be created prior to knowing the catalog.
            """
            self._import: prof.Import = import_
            self._catalog_interface: Optional[CatalogInterface] = None
            self._catalog: Optional[cat.Catalog] = None

        def _set_catalog(self, catalog: cat.Catalog) -> None:
            """Set the catalog used by the catalog interface."""
            self._catalog_interface = CatalogInterface(catalog)
            self._catalog = catalog

        def _find_uuid_refs(self, control_id: str) -> Set[str]:
            """
            Find all needed resource refs buried in control links and prose.

            For any controls retained in the resolved profile catalog, if any
            prose references a document by uuid, that reference needs to be in backmatter.
            """
            control = self._catalog_interface.get_control(control_id)
            refs = set()
            if control.links is not None:
                for link in control.links:
                    uuid_str = link.href.replace('#', '')
                    refs.add(uuid_str)
            if control.parts is not None:
                for part in control.parts:
                    if part.prose is not None:
                        # find the two parts, label and ref, in each markdown url
                        # expecting form [label](#uuid)
                        # but if it is a control ref it may be e.g. [CM-7](#cm-7)
                        # for now label is not used
                        # the ref may be a uuid or control id
                        # currently only uuids are used to confirm needed presence in backmatter
                        # note that prose may be multi-line but findall searches all lines
                        matches = re.findall(MARKDOWN_URL_REGEX, part.prose)
                        for match in matches:
                            ref = match[1]
                            if len(ref) > 1 and ref[0] == '#':
                                uuid_match = re.findall(UUID_REGEX, ref[1:])
                                # there should be only one uuid in the parens
                                if uuid_match:
                                    refs.add(uuid_match[0])
            if control.controls is not None:
                for sub_control in control.controls:
                    refs.update(self._find_uuid_refs(sub_control.id))
            return refs

        def _find_all_uuid_refs(self, needed_control_ids: List[str]) -> Set[str]:
            """Find all references needed by controls."""
            refs = set()
            for control_id in needed_control_ids:
                refs.update(self._find_uuid_refs(control_id))
            return refs

        def _find_needed_control_ids(self) -> List[str]:
            """Get list of control_ids needed by profile and corresponding groups."""
            control_ids: List[str] = []
            exclude_ids: List[str] = []

            if self._import.include_controls is not None:
                for include_control in self._import.include_controls:
                    if include_control.matching is not None:
                        raise TrestleError('Profiles with include-controls based on matching are not supported.')
                    include_children = include_control.with_child_controls == prof.WithChildControls.yes
                    if include_control.with_ids:
                        new_ids = [withid.__root__ for withid in include_control.with_ids]
                        for id_ in new_ids:
                            control_ids.append(id_)
                            if include_children:
                                control_ids.extend(self._catalog_interface.get_dependent_control_ids(id_))
            else:
                if self._import.include_all is None:
                    logger.warning('Profile does not specify include-controls, so including all.')
                control_ids = self._catalog_interface.get_control_ids()

            if self._import.exclude_controls is not None:
                for exclude_control in self._import.exclude_controls:
                    if exclude_control.matching is not None:
                        raise TrestleError('Profiles with exclude-controls based on matching are not supported.')
                    exclude_children = exclude_control.with_child_controls == prof.WithChildControls.yes
                    if exclude_control.with_ids:
                        new_ids = [withid.__root__ for withid in exclude_control.with_ids]
                        for id_ in new_ids:
                            exclude_ids.append(id_)
                            if exclude_children:
                                exclude_ids.extend(self._catalog_interface.get_dependent_control_ids(id_))

            if exclude_ids:
                # This does not complain if controls are excluded that are not present in the first place
                final_control_ids = []
                for id_ in control_ids:
                    if id_ not in exclude_ids:
                        final_control_ids.append(id_)
                control_ids = final_control_ids

            return control_ids

        def _prune_control(self, needed_ids: List[str], control: cat.Control, exclude_ids: List[str]) -> cat.Control:
            """
            Prune the control based on the Import requirements.

            This is only called if the control is needed
            Some or all of its sub_controls may not be needed
            This always returns the original control, possibly with fewer subcontrols
            """
            if control.controls is None:
                return control
            controls = []
            for sub_control in control.controls:
                if sub_control.id in needed_ids and sub_control.id not in exclude_ids:
                    controls.append(self._prune_control(needed_ids, sub_control, exclude_ids))
                    exclude_ids.append(sub_control.id)
            control.controls = controls if controls else None
            return control

        def _prune_controls(self, needed_ids: List[str]) -> List[str]:
            exclude_ids = []
            final_ids: List[str] = []
            for control_id in needed_ids:
                if control_id not in exclude_ids:
                    control = self._catalog_interface.get_control(control_id)
                    control = self._prune_control(needed_ids, control, exclude_ids)
                    self._catalog_interface.replace_control(control)
                    exclude_ids.append(control_id)
                    final_ids.append(control_id)
            return final_ids

        def _prune_catalog(self) -> cat.Catalog:
            """Prune the controls in the current catalog."""
            if self._import is None:
                return self._catalog

            needed_ids = self._find_needed_control_ids()

            # if a control includes controls - only include those that we know are needed
            final_control_ids = self._prune_controls(needed_ids)

            # build the needed groups of controls
            group_dict: Dict[str, cat.Group] = {}
            for control_id in final_control_ids:
                group_id, group_title, group_class = self._catalog_interface.get_group_info(control_id)
                group = group_dict.get(group_id)
                control = self._catalog_interface.get_control(control_id)
                if group is None:
                    group = cat.Group(id=group_id, title=group_title, class_=group_class, controls=[control])
                    group_dict[group_id] = group
                else:
                    group_dict[group_id].controls.append(control)

            # find all referenced uuids - they should be 1:1 with those in backmatter
            needed_uuid_refs: Set[str] = self._find_all_uuid_refs(final_control_ids)

            # prune the list of resources to only those that are needed
            new_resources: Optional[List[common.Resource]] = []
            if self._catalog.back_matter is not None and self._catalog.back_matter.resources is not None:
                for resource in self._catalog.back_matter.resources:
                    if resource.uuid in needed_uuid_refs:
                        new_resources.append(resource)

            new_groups: Optional[List[cat.Group]] = list(group_dict.values())

            # should avoid empty lists so set to None if empty
            new_resources = new_resources if new_resources else None
            new_groups = new_groups if new_groups else None

            new_cat = cat.Catalog(
                uuid=str(uuid4()),
                metadata=self._catalog.metadata,
                back_matter=common.BackMatter(resources=new_resources),
                groups=new_groups
            )

            return new_cat

        def process(self, catalog_iter: Iterator[cat.Catalog]) -> Iterator[cat.Catalog]:
            """
            Prune the catalog based on the include rule in the import_.

            This only processes the one catalog yielded by the one import in this pipeline.
            It must yield in order to have the merge filter loop over available imported catalogs.
            """
            self._set_catalog(next(catalog_iter))
            logger.debug(f'prune yielding catalog {self._catalog.metadata.title} with import {self._import.href}')
            yield self._prune_catalog()

    class Merge(Pipeline.Filter):
        """
        Merge the incoming catalogs according to rules in the profile.

        The incoming catalogs have already been pruned based on the import.
        Now the controls must be gathered, merged, and grouped based on the merge settings.
        """

        def __init__(self, profile: prof.Profile) -> None:
            """Initialize the class with the profile."""
            logger.debug('merge filter initialize')
            self._profile = profile

        def _merge_controls(self, dest: cat.Control, src: cat.Control) -> None:
<<<<<<< HEAD
            """Merge two controls together when the merge method is merge."""
=======
            """Use when the merge method is merge."""
>>>>>>> fa5a3904
            dest_parts = []
            if dest.parts:
                dest_parts = [part.name for part in dest.parts]
            if src.parts:
                for part in src.parts:
                    if part.name not in dest_parts:
                        dest.parts.append(part)
            if src.controls:
                if not dest.controls:
                    dest.controls = src.controls
                else:
<<<<<<< HEAD
                    self._merge_control_lists(dest.controls, src.controls, prof.Method.merge)

        def _merge_params(self, dest: common.Parameter, src: common.Parameter) -> None:
            """Merge src parameter into dest when the merge method is merge."""
            if src.props is not None:
                dest.props = dest.props if dest.props is not None else []
                dest_names = [prop.name for prop in dest.props]
                for prop in src.props:
                    if prop.name not in dest_names:
                        dest.props.append(prop)
            if src.links is not None:
                dest.links = dest.links if dest.links is not None else []
                dest_hrefs = [link.href for link in dest.links]
                for link in src.links:
                    if link.href not in dest_hrefs:
                        dest.props.append(link)
            if src.constraints is not None:
                # add constraint from src if it has description that is not in dest
                dest.constraints = dest.constraints if dest.constraints is not None else []
                constraints = []
                for constraint in dest.constraints:
                    if constraint.description is not None:
                        constraints.append(constraint.description)
                for constraint in src.constraints:
                    if constraint.description is not None and constraint.description in constraints:
                        dest.constraints.append(constraint)
            if src.guidelines is not None:
                dest.guidelines = dest.guidelines if dest.guidelines is not None else []
                guideline_proses = [guideline.prose for guideline in dest.guidelines]
                for guideline in src.guidelines:
                    if guideline.prose not in guideline_proses:
                        dest.guidelines.append(guideline)
            if src.values is not None:
                dest.values = dest.values if dest.values is not None else []
                values = [value.__root__ for value in dest.values]
                for value in src.values:
                    if value.__root__ not in values:
                        dest.values.append(value)
            if src.select is not None and dest.select is None:
                dest.select = src.select
            if src.remarks is not None:
                dest.remarks = dest.remarks if dest.remarks is not None else []
                # FIXME why is this a tuple and not a __root__ reference?
                remarks = [remark[1] for remark in dest.remarks]
                for remark in src.remarks:
                    if remark[1] not in remarks:
                        dest.remarks.append(remark)

        def _merge_control_lists(
=======
                    self._merge_lists(dest.controls, src.controls, prof.Method.merge)

        def _merge_lists(
>>>>>>> fa5a3904
            self, merged_list: List[cat.Control], src_list: List[cat.Control], method: prof.Method
        ) -> None:
            merged_ids = [control.id for control in merged_list]
            for src in src_list:
                if src.id not in merged_ids:
                    # this applies to all methods: keep, use-first and merge
                    merged_list.append(src)
                else:
                    if method == prof.Method.merge:
                        index = merged_ids.index(src.id)
                        self._merge_controls(merged_list[index], src)
                    elif method == prof.Method.keep:
                        merged_list.append(src)
                    # if anything else regard as use-first and only keep first one, ignoring new one

<<<<<<< HEAD
        def _merge_groups(self, dest: List[cat.Group], src: List[cat.Group], merge_method: prof.Method) -> None:
            # merge two lists of groups recursively
            for group in src:
                if group.id not in [grp.id for grp in dest]:
                    # clone the group except for controls
                    new_group = cat.Group(
                        id=group.id,
                        title=group.title,
                        controls=[],
                        class_=group.class_,
                        params=group.params,
                        props=group.props,
                        links=group.links,
                        parts=group.parts
                        # insert_controls only apply to custom merge, not currently supported
                    )
                    dest.append(new_group)
                index = [grp.id for grp in dest].index(group.id)
                self._merge_control_lists(dest[index].controls, group.controls, merge_method)
                if group.groups is not None:
                    dest[index].groups = dest[index].groups if dest[index].groups is not None else []
                    self._merge_groups(dest[index].groups, group.groups, merge_method)

        def _group_contents(self, group: cat.Group) -> Tuple[List[cat.Control], List[common.Parameter]]:
            # get flattened content of group and its groups recursively
            controls = []
            params = []
            if group.controls is not None:
                controls.extend(group.controls)
            if group.params is not None:
                params.extend(group.params)
            if group.groups is not None:
                for sub_group in group.groups:
                    new_controls, new_params = self._group_contents(sub_group)
                    controls.extend(new_controls)
                    params.extend(new_params)
            return controls, params

        def _flatten_catalog(self, catalog: cat.Catalog, as_is: bool) -> cat.Catalog:
            """Flatten the groups of the catalog if as_is is False."""
            if as_is or catalog.groups is None:
                return catalog
            catalog.controls = [] if catalog.controls is None else catalog.controls
            catalog.params = [] if catalog.params is None else catalog.params
            for group in catalog.groups:
                new_controls, new_params = self._group_contents(group)
                catalog.controls.extend(new_controls)
                catalog.params.extend(new_params)
            catalog.controls = catalog.controls if catalog.controls else None
            catalog.params = catalog.params if catalog.params else None
            catalog.groups = None
            return catalog

        def _merge_two_catalogs(
            self, dest: cat.Catalog, src: cat.Catalog, merge_method: prof.Method, as_is: bool
        ) -> cat.Catalog:
            # merge_method is use_first, merge, or keep
            # if as_is is false, the result is flattened

            dest = self._flatten_catalog(dest, as_is)
            src = self._flatten_catalog(src, as_is)

            if src.controls is not None:
                dest.controls = dest.controls if dest.controls else []
                dest_ids = [control.id for control in dest.controls]
                for control in src.controls:
                    in_list = control.id in dest_ids
                    if merge_method == prof.Method.keep or not in_list:
                        dest.controls.append(control)
                    elif merge_method == prof.Method.merge:
                        index = dest_ids.index(control.id)
                        self._merge_controls(dest.controls[index], control)

            if src.params is not None:
                dest.params = dest.params if dest.params else []
                dest_ids = [param.id for param in dest.params]
                for param in src.params:
                    in_list = param.id in dest_ids
                    if merge_method == prof.Method.keep or not in_list:
                        dest.params.append(param)
                    elif merge_method == prof.Method.merge:
                        index = dest_ids.index(param.id)
                        self._merge_params(dest.params[index], param)

            # we only have groups at this point if as_is is True
            if src.groups is not None:
                if dest.groups is None:
                    dest.groups = []
                self._merge_groups(dest.groups, src.groups, merge_method)

            return dest

        def _merge_catalog(self, merged: cat.Catalog, catalog: cat.Catalog) -> cat.Catalog:
            """Merge the controls in the catalog into merged catalog."""
            # no merge means keep, including dups
            # same for merge with no combine
            # groups are merged only if separate directive such as as-is is given
            # use-first is a merge combination rule
            # merge is a merge combination rule for controls.  groups are not merged by this rule
            # merge/as-is and merge/custom are used for merging groups
            # if neither as-is nor custom is specified - just get single list of controls
            # unstructured controls should appear after any loose params

            # make copies to avoid changing them
            local_cat = copy.deepcopy(catalog)
            local_merged = copy.deepcopy(merged)

            merge_method = prof.Method.keep
            as_is = False
            if self._profile.merge is not None:
                if self._profile.merge.custom is not None:
                    raise TrestleError('Profile with custom merge is not supported.')
                if self._profile.merge.as_is is not None:
                    as_is = self._profile.merge.as_is
                if self._profile.merge.combine is None:
                    logger.warning('Profile has merge but no combine so defaulting to combine/merge.')
                    merge_method = prof.Method.merge
                else:
                    merge_combine = self._profile.merge.combine
                    if merge_combine.method is None:
                        logger.warning('Profile has merge combine but no method.  Defaulting to merge.')
                        merge_method = prof.Method.merge
                    else:
                        # use-first, merge, or keep
                        merge_method = merge_combine.method

            if local_merged is None:
                return self._flatten_catalog(local_cat, as_is)

            # merge the incoming catalog with merged based on merge_method and as_is
            return self._merge_two_catalogs(local_merged, local_cat, merge_method, as_is)
=======
        def _resolve_merge_method(self) -> prof.Method:
            """Resolve the merge method based on trestle defaults and available content."""
            merge_method = prof.Method.keep
            if self._profile.merge is not None:
                if self._profile.merge.combine is None:
                    logger.warning('Profile has merge but no combine so defaulting to combine/merge.')
                    merge_method = prof.Method.merge
                else:
                    merge_combine = self._profile.merge.combine
                    if merge_combine.method is None:
                        logger.warning('Profile has merge combine but no method.  Defaulting to merge.')
                        merge_method = prof.Method.merge
                    else:
                        merge_method = merge_combine.method
            return merge_method

        def _merge_catalog(self, merged: Optional[cat.Catalog], catalog: cat.Catalog) -> cat.Catalog:
            """Merge the controls in the catalog into merged catalog."""
            if merged is None:
                return catalog
            merge_method = self._resolve_merge_method()
            if catalog.groups is not None:
                if merged.groups is None:
                    merged.groups = []
                for group in catalog.groups:
                    # FIXME issue #829
                    if group.id not in [g.id for g in merged.groups]:
                        merged.groups.append(cat.Group(id=group.id, title=group.title, controls=[]))
                    index = [g.id for g in merged.groups].index(group.id)
                    self._merge_lists(merged.groups[index].controls, group.controls, merge_method)
            if catalog.controls:
                if not merged.controls:
                    merged.controls = catalog.controls
                else:
                    self._merge_lists(merged.controls, catalog.controls, merge_method)
            return merged
>>>>>>> fa5a3904

        def process(self, pipelines: List[Pipeline]) -> Iterator[cat.Catalog]:
            """
            Merge the incoming catalogs.

            This pulls from import and iterates over the incoming catalogs.
            Currently this does not use the profile but it may in the future.
            """
            merged: Optional[cat.Catalog] = None
            logger.debug(f'merge entering process with {len(pipelines)} pipelines')
            for pipeline in pipelines:
                catalog = next(pipeline.process(None))
                merged = self._merge_catalog(merged, catalog)
            yield merged

    class Modify(Pipeline.Filter):
        """Modify the controls based on the profile."""

        def __init__(self, profile: prof.Profile, block_adds: bool = False) -> None:
            """Initialize the filter."""
            self._profile = profile
            self._catalog_interface: Optional[CatalogInterface] = None
            self._block_adds = block_adds
            logger.debug(f'modify initialize filter with profile {profile.metadata.title}')

        @staticmethod
        def _replace_id_with_text(prose, param_id, param_text):
            """Find all instances of param_id in prose and replace with param_text.

            Reject matches where the string has an adjacent alphanumeric char: param_1 and param_10 or aparam_1
            """
            bad_chars = string.ascii_letters + string.digits
            new_prose = prose
            id_len = len(param_id)
            loc = 0
            # handle simple case directly
            if prose == param_id:
                return param_text
            # it's there, but may be param_10 instead of param_1
            while True:
                if loc >= len(new_prose):
                    return new_prose
                next_loc = new_prose[loc:].find(param_id)
                if next_loc < 0:
                    return new_prose
                loc += next_loc
                if loc > 0 and new_prose[loc - 1] in bad_chars:
                    loc += id_len
                    continue
                end_loc = loc + id_len
                if end_loc == len(new_prose) or new_prose[end_loc] not in bad_chars:
                    new_prose = new_prose[:loc] + param_text + new_prose[end_loc:]
                    loc += len(param_text)
                    continue
                loc += id_len

        @staticmethod
        def _replace_params(text: str, control: cat.Control, param_dict: Dict[str, prof.SetParameter]) -> str:
            """Replace params found in moustaches with assignments for this control from profile or description info."""
            # first check if there are any moustache patterns in the text
            staches = re.findall(r'{{.*?}}', text)
            if not staches:
                return text
            # now have list of all staches including braces, e.g. ['{{foo}}', '{{bar}}']
            new_staches = []
            # clean the staches so they just have the param text
            for stache in staches:
                # remove braces
                stache = stache[2:(-2)]
                stache = stache.replace('insert: param,', '').strip()
                new_staches.append(stache)
            if control.params is not None:
                for param in control.params:
                    # need to find the param_text that requires substitution.  It can be in a few places.
                    # set default if no information available for text
                    param_text = f'[{param.id} = no description available]'
                    set_param = param_dict.get(param.id, None)
                    # param value provided so just replace it
                    if set_param is not None and set_param.values is not None:
                        # TODO: Fix with issue #824
                        # If there is no value set - continue using default parameter info for now.
                        values = [value.__root__ for value in set_param.values]
                        param_text = values[0] if len(values) == 1 else f"[{', '.join(values)}]"
                    else:
                        if param.values is not None:
                            values = [value.__root__ for value in param.values]
                            param_text = values[0] if len(values) == 1 else f"[{', '.join(values)}]"
                        # if select present, use it
                        if param.select is not None:
                            param_text = '['
                            if param.select.how_many is not None:
                                param_text += f'{param.select.how_many.value}: '
                            if param.select.choice is not None:
                                param_text += ', '.join(param.select.choice)
                            param_text = f'{param_text}]'
                        # else use the label
                        elif param.label is not None:
                            param_text = f'[{param.label}]'
                        # replace this pattern in all the staches with the new param_text
                    fixed_staches = []
                    for stache in new_staches:
                        fixed = ProfileResolver.Modify._replace_id_with_text(stache, param.id, param_text)
                        fixed_staches.append(fixed)
                    new_staches = fixed_staches

            # now replace original stache text with new versions
            for i, _ in enumerate(staches):
                text = text.replace(staches[i], new_staches[i], 1)
            return text

        @staticmethod
        def _replace_part_prose(
            control: cat.Control, part: common.Part, param_dict: Dict[str, prof.SetParameter]
        ) -> None:
            """Replace the params using the _param_dict."""
            if part.prose is not None:
                fixed_prose = ProfileResolver.Modify._replace_params(part.prose, control, param_dict)
                # change the prose in the control itself
                part.prose = fixed_prose
            if part.parts is not None:
                for prt in part.parts:
                    ProfileResolver.Modify._replace_part_prose(control, prt, param_dict)
            if control.controls:
                for sub_control in control.controls:
                    if sub_control.parts:
                        for prt in sub_control.parts:
                            ProfileResolver.Modify._replace_part_prose(sub_control, prt, param_dict)

        @staticmethod
        def _add_to_parts_given_position(
            control_parts: List[common.Part], id_: str, new_parts: List[common.Part], position: prof.Position
        ) -> bool:
            """Add new elements at the given position."""
            if position in {prof.Position.after, prof.Position.before} and id_ is None:
                raise TrestleError('Reference ID (by_id) must be given when position is set to before or after.')
            status = ProfileResolver.Modify._add_to_list(control_parts, new_parts, position, id_)
            if status:
                return True

            for idx, child_part in enumerate(control_parts):
                if child_part.id == id_:
                    # Undesirable hack
                    if child_part.parts is None:
                        child_part.parts = []
                    ProfileResolver.Modify._add_to_list(child_part.parts, new_parts, position, None)
                    control_parts[idx].parts = child_part.parts
                    return True

                if child_part.parts is not None:
                    if ProfileResolver.Modify._add_to_parts_given_position(child_part.parts, id_, new_parts, position):
                        control_parts[idx].parts = child_part.parts
                        return True
            return False

        @staticmethod
        def _add_to_parts(
            control: cat.Control, id_: str, new_parts: List[common.Part], position: prof.Position
        ) -> None:
            """Find part in control and add to the specified position.

            Update the control with the new parts - otherwise error.
            """
            if control.parts is None:
                if not new_parts:
                    return
                parts = []
            else:
                parts = control.parts
            # handle simplest case first
            if id_ is None or id_ == control.id:
                status = ProfileResolver.Modify._add_to_list(parts, new_parts, position, None)
                if status:
                    control.parts = parts
                    return
            else:
                # id is given, add by reference

                status = ProfileResolver.Modify._add_to_parts_given_position(parts, id_, new_parts, position)

                if not status:
                    raise TrestleError(f'Unable to add parts for control {control.id} and part {id_} is not found.')
                control.parts = parts

        @staticmethod
        def _add_to_list(
            input_list: List[OBT], new: List[OBT], position: prof.Position, by_id: Optional[str] = None
        ) -> bool:
            """Add to a list based on a position, for the list or its direct sublist.

            The assumption is that the list is an OSCAL model containing a id attributed (e.g. control, part, etc.)

            Note: If a list can be none this method will fail
            """
            if not by_id:
                if position == prof.Position.starting:
                    for offset, new_part in enumerate(new):
                        input_list.insert(offset, new_part)
                    return True
                elif position == prof.Position.ending:
                    input_list.extend(new)
                    return True
                raise TrestleError('Position argument must be starting or ending if ID is not provided')
            # Test here for has id attribute.
            try:
                for index in range(len(input_list)):
                    if input_list[index].id == by_id:
                        if position == prof.Position.after:
                            for offset, new_item in enumerate(new):
                                input_list.insert(index + 1 + offset, new_item)
                            return True
                        elif position == prof.Position.before:
                            for offset, new_item in enumerate(new):
                                input_list.insert(index + offset, new_item)
                            return True
            except AttributeError:
                raise TrestleError(
                    'Cannot use "after" or "insert" modifictions for a list where elements'
                    + ' do not contain an id attribute.'
                )
            return False

        @staticmethod
        def _add_props_to_parts(parts: List[common.Part], add: prof.Add) -> bool:
            """
            Recursively add props to parts as required. In place operation.

            Assume the ID can either be of the part of a prop in the part.
            """
            # try on parts first
            updated = False
            for idx, part in enumerate(parts):
                if add.by_id == part.id:
                    if part.props is None:
                        part.props = []
                    updated = ProfileResolver.Modify._add_to_list(part.props, add.props, add.position)
                    if updated:
                        parts[idx] = part
                        return updated
                # Need to check here on empty lists being returned.
                if part.parts is not None:
                    updated = ProfileResolver.Modify._add_props_to_parts(part.parts, add)
                    # Add here as well
                    if updated:
                        parts[idx] = part
                        return updated
            return updated

        @staticmethod
        def _add_to_list(
            input_list: Optional[List[OBT]],
            new: List[OBT],
            position: prof.Position,
            by_id: Optional[str] = None
        ) -> bool:
            """Add to a list based on a position, for the list or its direct sublist."""
            if input_list is None:
                input_list: List[OBT] = []
            if not by_id:
                if position == prof.Position.starting:
                    for offset, new_part in enumerate(new):
                        input_list.insert(offset, new_part)
                    return True
                elif position == prof.Position.ending:
                    input_list.extend(new)
                    return True
                raise TrestleError('Position argument must be starting or ending if ID is not provided')
            for index in range(len(input_list)):
                if input_list[index].id == by_id:
                    if position == prof.Position.after:
                        for offset, new_item in enumerate(new):
                            input_list.insert(index + 1 + offset, new_item)
                        return True
                    elif position == prof.Position.before:
                        for offset, new_item in enumerate(new):
                            input_list.insert(index + offset, new_item)
                        return True
            return False

        @staticmethod
        def _add_props_to_parts(parts: List[common.Part], add: prof.Add) -> bool:
            """
            Recursively add props to parts as required. In place operation.

            Assume the ID can either be of the part of a prop in the part.
            """
            # try on parts first
            updated = False
            for idx, part in enumerate(parts):
                if add.by_id == part.id:
                    updated = ProfileResolver.Modify._add_to_list(part.props, add.props, add.position)
                    if updated:
                        parts[idx] = part
                        return updated
                # Need to check here on empty lists being returned.
                if part.parts is not None:
                    updated = ProfileResolver.Modify._add_props_to_parts(part.parts, add)
                    # Add here as well
                    if updated:
                        parts[idx] = part
                        return updated
            return updated

        @staticmethod
        def _add_props_to_control(control: cat.Control, add: prof.Add) -> None:
            """Add the props to the control param by_id in the Add."""
            updated = False
            # Always default to ending.
            if add.position is None:
                add.position = prof.Position.ending
            if add.by_id == control.id:
                updated = ProfileResolver.Modify._add_to_list(control.props, add.props, add.position)
<<<<<<< HEAD
            else:
                # Try props in params
                if control.params:
                    for idx, param in enumerate(control.params):
                        if param.id == add.by_id:
                            updated = ProfileResolver.Modify._add_to_list(param.props, add.props, add.position)
                            if updated:
                                control.params[idx] = param
                                continue
                if control.parts and not updated:
                    updated = ProfileResolver.Modify._add_props_to_parts(control.parts, add)
            if not updated:
                # FIXME:
=======
                if updated:
                    return
            if control.params:
                for idx, param in enumerate(control.params):
                    if param.id == add.by_id:
                        if param.props is None:
                            param.props = []
                        updated = ProfileResolver.Modify._add_to_list(param.props, add.props, add.position)
                        if updated:
                            control.params[idx] = param
                            return
            if control.parts:
                updated = ProfileResolver.Modify._add_props_to_parts(control.parts, add)
            if not updated:
                # FIXME: See #830 - this is not strictly enforcing and may result in errors.
>>>>>>> fa5a3904
                logger.warning(f'Did not find the correct ID to add props for control {control.id} and id {add.by_id}')

        @staticmethod
        def _add_to_control(add: prof.Add, control: cat.Control) -> None:
            """Add altered parts and properties to the control."""
            if not add.parts and not add.props:
                raise TrestleError('Alter must add parts or props, however none were given.')

            # Add parts
            if add.parts is not None:
                if add.position is None:
                    logger.error(f'Add for parts has no position.  Defaulting to after for control {control.id}')
                    add.position = prof.Position.after
                ProfileResolver.Modify._add_to_parts(control, add.by_id, add.parts, add.position)

            # Add properties
            if add.props is not None:
                if add.by_id is not None:
                    ProfileResolver.Modify._add_props_to_control(control, add)
                elif not control.props:
                    control.props = []
                    control.props.extend(add.props)

        def _modify_controls(self, catalog: cat.Catalog) -> cat.Catalog:
            """Modify the controls based on the profile."""
            logger.debug(f'modify specify catalog {catalog.metadata.title} for profile {self._profile.metadata.title}')
            self._catalog_interface = CatalogInterface(catalog)
            param_dict: Dict[str, prof.SetParameter] = {}
            alters: Optional[List[prof.Alter]] = None
            # find the modify and alters
            # build a param_dict for all the modifys
            if self._profile.modify is not None:
                if self._profile.modify.set_parameters is not None:
                    param_list = self._profile.modify.set_parameters
                    for param in param_list:
                        param_dict[param.param_id] = param
                alters = self._profile.modify.alters

            if alters is not None:
                for alter in alters:
                    if alter.control_id is None:
                        raise TrestleError('Alters must have control id specified.')
                    if alter.removes is not None:
                        raise TrestleError('Alters not supported for removes.')
                    if alter.adds is None and not self._block_adds:
                        raise TrestleError('Alter has no adds to perform.')
                    if not self._block_adds:
                        for add in alter.adds:
                            if add.position is None and add.parts is not None:
                                msg = f'Alter/Add position is not specified in control {alter.control_id}'
                                msg += ' when adding part, so defaulting to after.'
                                logger.warning(msg)
                                add.position = prof.Position.after
                            control = self._catalog_interface.get_control(alter.control_id)
                            self._add_to_control(add, control)
                            self._catalog_interface.replace_control(control)
            # use the param_dict to apply all modifys
            control_ids = self._catalog_interface.get_control_ids()
            for control_id in control_ids:
                control = self._catalog_interface.get_control(control_id)
                if control.parts is not None:
                    for part in control.parts:
                        self._replace_part_prose(control, part, param_dict)
                self._catalog_interface.replace_control(control)
<<<<<<< HEAD

=======
>>>>>>> fa5a3904
            self._catalog_interface.update_catalog_controls()
            catalog = self._catalog_interface._catalog

            # update the original profile metadata with new contents
            # roles and responsible-parties will be pulled in with new uuid's
            new_metadata = self._profile.metadata
            new_metadata.title = f'{catalog.metadata.title}: Resolved by profile {self._profile.metadata.title}'
            links: List[common.Link] = []
            for import_ in self._profile.imports:
                links.append(common.Link(**{'href': import_.href, 'rel': 'resolution-source'}))
            new_metadata.links = links
            # move catalog controls from dummy group 'catalog' into the catalog
            if catalog.groups:
                for group in catalog.groups:
                    if group.id == const.MODEL_TYPE_CATALOG:
                        catalog.controls = group.controls
                        catalog.groups = [group for group in catalog.groups if group.id != const.MODEL_TYPE_CATALOG]
                        break

            catalog.metadata = new_metadata

            return catalog

        def process(self, catalog_iter: Iterator[cat.Catalog]) -> Iterator[cat.Catalog]:
            """Make the modifications to the controls based on the profile."""
            catalog = next(catalog_iter)
            logger.debug(
                f'modify process with catalog {catalog.metadata.title} using profile {self._profile.metadata.title}'
            )
            yield self._modify_controls(catalog)

    class Import(Pipeline.Filter):
        """Import filter class."""

        def __init__(self, trestle_root: pathlib.Path, import_: prof.Import, block_adds: bool = False) -> None:
            """Initialize and store trestle root for cache access."""
            self._trestle_root = trestle_root
            self._import = import_
            self._block_adds = block_adds

        def process(self, input_=None) -> Iterator[cat.Catalog]:
            """Load href for catalog or profile and yield each import as catalog imported by its distinct pipeline."""
            logger.debug(f'import entering process with href {self._import.href}')
            fetcher = cache.FetcherFactory.get_fetcher(self._trestle_root, self._import.href)

            model: Union[cat.Catalog, prof.Profile]
            model, model_type = fetcher.get_oscal()

            if model_type == const.MODEL_TYPE_CATALOG:
                logger.debug(f'DIRECT YIELD in import of catalog {model.metadata.title}')
                yield model
            else:
                if model_type != const.MODEL_TYPE_PROFILE:
                    raise TrestleError(f'Improper model type {model_type} as profile import.')
                profile: prof.Profile = model

                pipelines: List[Pipeline] = []
                logger.debug(
                    f'import pipelines for sub_imports of profile {self._import.href} with title {model.metadata.title}'
                )
                for sub_import in profile.imports:
                    import_filter = ProfileResolver.Import(self._trestle_root, sub_import)
                    prune_filter = ProfileResolver.Prune(sub_import)
                    pipeline = Pipeline([import_filter, prune_filter])
                    pipelines.append(pipeline)
                    logger.debug(
                        f'sub_import add pipeline for sub href {sub_import.href} of main href {self._import.href}'
                    )
                merge_filter = ProfileResolver.Merge(profile)
                modify_filter = ProfileResolver.Modify(profile, self._block_adds)
                final_pipeline = Pipeline([merge_filter, modify_filter])
                yield next(final_pipeline.process(pipelines))

    @staticmethod
    def get_resolved_profile_catalog(
        trestle_root: pathlib.Path, profile_path: pathlib.Path, block_adds: bool = False
    ) -> cat.Catalog:
        """Create the resolved profile catalog given a profile path."""
        logger.debug(f'get resolved profile catalog for {profile_path} via generated Import.')
        import_ = prof.Import(href=str(profile_path), include_all={})
        import_filter = ProfileResolver.Import(trestle_root, import_, block_adds)
        logger.debug('launch pipeline')
        result = next(import_filter.process())
        return result<|MERGE_RESOLUTION|>--- conflicted
+++ resolved
@@ -244,11 +244,7 @@
             self._profile = profile
 
         def _merge_controls(self, dest: cat.Control, src: cat.Control) -> None:
-<<<<<<< HEAD
             """Merge two controls together when the merge method is merge."""
-=======
-            """Use when the merge method is merge."""
->>>>>>> fa5a3904
             dest_parts = []
             if dest.parts:
                 dest_parts = [part.name for part in dest.parts]
@@ -260,7 +256,6 @@
                 if not dest.controls:
                     dest.controls = src.controls
                 else:
-<<<<<<< HEAD
                     self._merge_control_lists(dest.controls, src.controls, prof.Method.merge)
 
         def _merge_params(self, dest: common.Parameter, src: common.Parameter) -> None:
@@ -310,11 +305,6 @@
                         dest.remarks.append(remark)
 
         def _merge_control_lists(
-=======
-                    self._merge_lists(dest.controls, src.controls, prof.Method.merge)
-
-        def _merge_lists(
->>>>>>> fa5a3904
             self, merged_list: List[cat.Control], src_list: List[cat.Control], method: prof.Method
         ) -> None:
             merged_ids = [control.id for control in merged_list]
@@ -330,7 +320,6 @@
                         merged_list.append(src)
                     # if anything else regard as use-first and only keep first one, ignoring new one
 
-<<<<<<< HEAD
         def _merge_groups(self, dest: List[cat.Group], src: List[cat.Group], merge_method: prof.Method) -> None:
             # merge two lists of groups recursively
             for group in src:
@@ -423,7 +412,7 @@
 
             return dest
 
-        def _merge_catalog(self, merged: cat.Catalog, catalog: cat.Catalog) -> cat.Catalog:
+        def _merge_catalog(self, merged: Optional[cat.Catalog], catalog: cat.Catalog) -> cat.Catalog:
             """Merge the controls in the catalog into merged catalog."""
             # no merge means keep, including dups
             # same for merge with no combine
@@ -437,7 +426,6 @@
             # make copies to avoid changing them
             local_cat = copy.deepcopy(catalog)
             local_merged = copy.deepcopy(merged)
-
             merge_method = prof.Method.keep
             as_is = False
             if self._profile.merge is not None:
@@ -454,7 +442,6 @@
                         logger.warning('Profile has merge combine but no method.  Defaulting to merge.')
                         merge_method = prof.Method.merge
                     else:
-                        # use-first, merge, or keep
                         merge_method = merge_combine.method
 
             if local_merged is None:
@@ -462,44 +449,6 @@
 
             # merge the incoming catalog with merged based on merge_method and as_is
             return self._merge_two_catalogs(local_merged, local_cat, merge_method, as_is)
-=======
-        def _resolve_merge_method(self) -> prof.Method:
-            """Resolve the merge method based on trestle defaults and available content."""
-            merge_method = prof.Method.keep
-            if self._profile.merge is not None:
-                if self._profile.merge.combine is None:
-                    logger.warning('Profile has merge but no combine so defaulting to combine/merge.')
-                    merge_method = prof.Method.merge
-                else:
-                    merge_combine = self._profile.merge.combine
-                    if merge_combine.method is None:
-                        logger.warning('Profile has merge combine but no method.  Defaulting to merge.')
-                        merge_method = prof.Method.merge
-                    else:
-                        merge_method = merge_combine.method
-            return merge_method
-
-        def _merge_catalog(self, merged: Optional[cat.Catalog], catalog: cat.Catalog) -> cat.Catalog:
-            """Merge the controls in the catalog into merged catalog."""
-            if merged is None:
-                return catalog
-            merge_method = self._resolve_merge_method()
-            if catalog.groups is not None:
-                if merged.groups is None:
-                    merged.groups = []
-                for group in catalog.groups:
-                    # FIXME issue #829
-                    if group.id not in [g.id for g in merged.groups]:
-                        merged.groups.append(cat.Group(id=group.id, title=group.title, controls=[]))
-                    index = [g.id for g in merged.groups].index(group.id)
-                    self._merge_lists(merged.groups[index].controls, group.controls, merge_method)
-            if catalog.controls:
-                if not merged.controls:
-                    merged.controls = catalog.controls
-                else:
-                    self._merge_lists(merged.controls, catalog.controls, merge_method)
-            return merged
->>>>>>> fa5a3904
 
         def process(self, pipelines: List[Pipeline]) -> Iterator[cat.Catalog]:
             """
@@ -748,61 +697,6 @@
             return updated
 
         @staticmethod
-        def _add_to_list(
-            input_list: Optional[List[OBT]],
-            new: List[OBT],
-            position: prof.Position,
-            by_id: Optional[str] = None
-        ) -> bool:
-            """Add to a list based on a position, for the list or its direct sublist."""
-            if input_list is None:
-                input_list: List[OBT] = []
-            if not by_id:
-                if position == prof.Position.starting:
-                    for offset, new_part in enumerate(new):
-                        input_list.insert(offset, new_part)
-                    return True
-                elif position == prof.Position.ending:
-                    input_list.extend(new)
-                    return True
-                raise TrestleError('Position argument must be starting or ending if ID is not provided')
-            for index in range(len(input_list)):
-                if input_list[index].id == by_id:
-                    if position == prof.Position.after:
-                        for offset, new_item in enumerate(new):
-                            input_list.insert(index + 1 + offset, new_item)
-                        return True
-                    elif position == prof.Position.before:
-                        for offset, new_item in enumerate(new):
-                            input_list.insert(index + offset, new_item)
-                        return True
-            return False
-
-        @staticmethod
-        def _add_props_to_parts(parts: List[common.Part], add: prof.Add) -> bool:
-            """
-            Recursively add props to parts as required. In place operation.
-
-            Assume the ID can either be of the part of a prop in the part.
-            """
-            # try on parts first
-            updated = False
-            for idx, part in enumerate(parts):
-                if add.by_id == part.id:
-                    updated = ProfileResolver.Modify._add_to_list(part.props, add.props, add.position)
-                    if updated:
-                        parts[idx] = part
-                        return updated
-                # Need to check here on empty lists being returned.
-                if part.parts is not None:
-                    updated = ProfileResolver.Modify._add_props_to_parts(part.parts, add)
-                    # Add here as well
-                    if updated:
-                        parts[idx] = part
-                        return updated
-            return updated
-
-        @staticmethod
         def _add_props_to_control(control: cat.Control, add: prof.Add) -> None:
             """Add the props to the control param by_id in the Add."""
             updated = False
@@ -811,21 +705,6 @@
                 add.position = prof.Position.ending
             if add.by_id == control.id:
                 updated = ProfileResolver.Modify._add_to_list(control.props, add.props, add.position)
-<<<<<<< HEAD
-            else:
-                # Try props in params
-                if control.params:
-                    for idx, param in enumerate(control.params):
-                        if param.id == add.by_id:
-                            updated = ProfileResolver.Modify._add_to_list(param.props, add.props, add.position)
-                            if updated:
-                                control.params[idx] = param
-                                continue
-                if control.parts and not updated:
-                    updated = ProfileResolver.Modify._add_props_to_parts(control.parts, add)
-            if not updated:
-                # FIXME:
-=======
                 if updated:
                     return
             if control.params:
@@ -841,7 +720,6 @@
                 updated = ProfileResolver.Modify._add_props_to_parts(control.parts, add)
             if not updated:
                 # FIXME: See #830 - this is not strictly enforcing and may result in errors.
->>>>>>> fa5a3904
                 logger.warning(f'Did not find the correct ID to add props for control {control.id} and id {add.by_id}')
 
         @staticmethod
@@ -906,10 +784,7 @@
                     for part in control.parts:
                         self._replace_part_prose(control, part, param_dict)
                 self._catalog_interface.replace_control(control)
-<<<<<<< HEAD
-
-=======
->>>>>>> fa5a3904
+
             self._catalog_interface.update_catalog_controls()
             catalog = self._catalog_interface._catalog
 
