--- conflicted
+++ resolved
@@ -24,7 +24,7 @@
 from trestle.common import const
 from trestle.common.common_types import TypeWithProps
 from trestle.common.err import TrestleError
-from trestle.common.list_utils import as_list, delete_list_from_list, get_default, none_if_empty
+from trestle.common.list_utils import as_list, delete_list_from_list, none_if_empty
 from trestle.common.model_utils import ModelUtils
 from trestle.common.str_utils import spaces_and_caps_to_snake
 from trestle.core import generators as gens
@@ -858,16 +858,6 @@
                 # otherwise add it to the list of new parts to be added to the sub-parts of a part based on by-id
                 ControlReader._add_sub_part(control_id, subnode, label_map, by_id_parts, sections)
 
-<<<<<<< HEAD
-=======
-        # the control parts are added to the control's list of parts
-        adds = []
-        if control_parts:
-            adds.append(prof.Add(parts=control_parts, position='ending'))
-        for by_id, parts in by_id_parts.items():
-            adds.append(prof.Add(parts=parts, position='ending', by_id=by_id))
-
->>>>>>> 4afb7fc5
         missing_sections = set(required_sections_list) - set(found_sections)
         if missing_sections:
             raise TrestleError(f'Control {control_id} is missing required sections {missing_sections}')
@@ -879,37 +869,17 @@
             val['ns'] = val.get('ns', default_namespace)
 
         props, props_by_id = ControlReader._get_props_list(control_id, label_map, yaml_header)
-<<<<<<< HEAD
 
         adds: List[prof.Add] = []
-        if implicit_parts or props:
-            adds.append(prof.Add(parts=none_if_empty(implicit_parts), props=none_if_empty(props), position='ending'))
-
-        by_ids = set(after_parts.keys()).union(props_by_id.keys())
+        if control_parts or props:
+            adds.append(prof.Add(parts=none_if_empty(control_parts), props=none_if_empty(props), position='ending'))
+
+        by_ids = set(by_id_parts.keys()).union(props_by_id.keys())
         for by_id in sorted(by_ids):
-            parts = after_parts.get(by_id, None)
+            parts = by_id_parts.get(by_id, None)
             props = props_by_id.get(by_id, None)
             adds.append(prof.Add(parts=parts, props=props, position='ending', by_id=by_id))
 
-=======
-        # the default namespace should only be applied when assembling the catalog, i.e. read mode
-        if default_namespace and not write_mode:
-            for prop in props:
-                prop.ns = get_default(prop.ns, default_namespace)
-            for prop_list in props_by_id.values():
-                for prop in prop_list:
-                    prop.ns = get_default(prop.ns, default_namespace)
-
-        # When adding props without by_id it can either be starting or ending and we default to ending
-        # This is the default behavior as described for implicit binding in
-        # https://pages.nist.gov/OSCAL/concepts/processing/profile-resolution/
-        # When adding props to a part using by_id, it is the same situationbecause it cannot be before or after since
-        # props are not in the same list as parts
-        if props:
-            adds.append(prof.Add(props=props, position='ending'))
-        for by_id, props in props_by_id.items():
-            adds.append(prof.Add(props=props, position='ending', by_id=by_id))
->>>>>>> 4afb7fc5
         new_alters = []
         if adds:
             new_alters = [prof.Alter(control_id=control_id, adds=adds)]
