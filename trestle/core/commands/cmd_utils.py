# -*- mode:python; coding:utf-8 -*-

# Copyright (c) 2020 IBM Corp. All rights reserved.
#
# Licensed under the Apache License, Version 2.0 (the "License");
# you may not use this file except in compliance with the License.
# You may obtain a copy of the License at
#
#     http://www.apache.org/licenses/LICENSE-2.0
#
# Unless required by applicable law or agreed to in writing, software
# distributed under the License is distributed on an "AS IS" BASIS,
# WITHOUT WARRANTIES OR CONDITIONS OF ANY KIND, either express or implied.
# See the License for the specific language governing permissions and
# limitations under the License.
"""Trestle command related utilities."""
<<<<<<< HEAD
import pathlib
from shutil import copyfile
from typing import Any, Dict, List
=======
from typing import List
>>>>>>> bcd19b56

from trestle.core.base_model import OscalBaseModel
from trestle.core.err import TrestleError
from trestle.core.models.elements import Element, ElementPath
from trestle.utils import fs


def get_model(file_path: str) -> OscalBaseModel:
    """Get the model specified by the file."""
    raise NotImplementedError()


def parse_element_args(element_args: List[str], contextual_mode: bool = True) -> List[ElementPath]:
    """Parse element args into a list of ElementPath.

    contextual_mode specifies if the path is a valid project model path or not. For example,
    if we are processing a metadata.parties.*, we need to know which metadata we are processing. If we pass
    contextual_mode=true, we can infer the root model by inspecting the file directory

    If contextual_mode=False, then the path must include the full path, e.g. catalog.metadata.parties.* instead of just
    metadata.parties.*

    One option for caller to utilize this utility function: fs.is_valid_project_model_path(pathlib.Path.cwd())
    """
    if not isinstance(element_args, list):
        raise TrestleError(f'Input element_paths must be a list, but found {element_args.__class__}')

    element_paths: List[ElementPath] = []
    for element_arg in element_args:
        paths = parse_element_arg(element_arg, contextual_mode)
        element_paths.extend(paths)

    return element_paths


def parse_element_arg(element_arg: str, contextual_mode: bool = True) -> List[ElementPath]:
    """Parse an element arg string into a list of ElementPath.

    contextual_mode specifies if the path is a valid project model path or not. For example,
    if we are processing a metadata.parties.*, we need to know which metadata we are processing. If we pass
    contextual_mode=True, we can infer the root model by inspecting the file directory

    If contextual_mode=False, then the path must include the full path, e.g. catalog.metadata.parties.* instead of just
    metadata.parties.*

    One option for caller to utilize this utility function: fs.is_valid_project_model_path(pathlib.Path.cwd())
    """
    element_paths: List[ElementPath] = []
    element_arg = element_arg.strip()

    # search for wildcards and create paths with its parent path
    path_parts = element_arg.split(ElementPath.PATH_SEPARATOR)
    if len(path_parts) <= 0:
        raise TrestleError(f'Invalid element path "{element_arg}" without any path separator')

    prev_element_path = None
    parent_model = path_parts[0]
    i = 1
    while i < len(path_parts):
        p = path_parts[i]
        if p == ElementPath.WILDCARD:
            # * cannot be the second part in the path
            if len(element_paths) <= 0:
                raise TrestleError(f'Invalid element path "{element_arg}" with {ElementPath.WILDCARD}')

            # append wildcard to the latest element path
            latest_path = element_paths.pop()
            if latest_path.get_last() == ElementPath.WILDCARD:
                raise TrestleError(f'Invalid element path with consecutive {ElementPath.WILDCARD}')

            latest_path_str = ElementPath.PATH_SEPARATOR.join([latest_path.to_string(), p])
            element_path = ElementPath(latest_path_str, latest_path.get_parent())
        else:
            # create and append elment_path
            p = ElementPath.PATH_SEPARATOR.join([parent_model, p])
            element_path = ElementPath(p, parent_path=prev_element_path)

        # if the path has wildcard and there is more parts later,
        # get the parent model for the alias path
        if element_path.get_last() == ElementPath.WILDCARD:
            full_path_str = ElementPath.PATH_SEPARATOR.join(element_path.get_full_path_parts()[:-1])
            parent_model = fs.get_singular_alias(full_path_str, contextual_mode)
        else:
            parent_model = element_path.get_element_name()

        # store values for next cycle
        prev_element_path = element_path
        element_paths.append(element_path)
        i += 1

    if len(element_paths) <= 0:
        raise TrestleError(f'Invalid element path "{element_arg}" without any path separator')

    return element_paths


def get_dir_base_file_element(item, name: str) -> Element:
    """Get an wrapped element for the base file in a split directory.

    If the item is a list, it will return a dict like `{"name": []`
    If the item is a dict, it will return a dict like `{"name": {}}`
    """
    base_model: Dict[str, Any] = {}
    if isinstance(item, list):
        base_model[name] = []
    else:
        base_model[name] = {}

    return Element(base_model)<|MERGE_RESOLUTION|>--- conflicted
+++ resolved
@@ -14,13 +14,7 @@
 # See the License for the specific language governing permissions and
 # limitations under the License.
 """Trestle command related utilities."""
-<<<<<<< HEAD
-import pathlib
-from shutil import copyfile
 from typing import Any, Dict, List
-=======
-from typing import List
->>>>>>> bcd19b56
 
 from trestle.core.base_model import OscalBaseModel
 from trestle.core.err import TrestleError
