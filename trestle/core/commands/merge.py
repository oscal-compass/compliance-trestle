--- conflicted
+++ resolved
@@ -15,14 +15,10 @@
 # limitations under the License.
 """Trestle Merge Command."""
 
-<<<<<<< HEAD
-from ilcli import Command  # type: ignore
-=======
 import os
 from pathlib import Path
 
 from ilcli import Command
->>>>>>> 43c7bdf5
 
 import trestle.core.const as const
 import trestle.core.utils as utils
