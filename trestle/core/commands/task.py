# -*- mode:python; coding:utf-8 -*-

# Copyright (c) 2020 IBM Corp. All rights reserved.
#
# Licensed under the Apache License, Version 2.0 (the "License");
# you may not use this file except in compliance with the License.
# You may obtain a copy of the License at
#
#     https://www.apache.org/licenses/LICENSE-2.0
#
# Unless required by applicable law or agreed to in writing, software
# distributed under the License is distributed on an "AS IS" BASIS,
# WITHOUT WARRANTIES OR CONDITIONS OF ANY KIND, either express or implied.
# See the License for the specific language governing permissions and
# limitations under the License.
"""Trestle task command."""
import argparse
import configparser
import inspect
import logging
import pathlib
import pkgutil
import sys
import traceback
from typing import Dict, Optional, Type

import trestle.core.const as const
import trestle.tasks
import trestle.utils.log as log
from trestle.core.commands.command_docs import CommandPlusDocs
from trestle.core.commands.common.return_codes import CmdReturnCodes
from trestle.core.err import TrestleError
from trestle.tasks.base_task import TaskBase, TaskOutcome
from trestle.utils import fs

logger = logging.getLogger(__name__)


class TaskCmd(CommandPlusDocs):
    """Run arbitrary trestle tasks in a simple and extensible methodology."""

    name = 'task'

    def _init_arguments(self) -> None:
        self.add_argument(
            'task',
            nargs='?',
            type=str,
            help='The name of the task to be run, trestle task -l will list available tasks.'
        )
        self.add_argument('-l', '--list', action='store_true', help='List the available tasks')
        self.add_argument(
            '-c', '--config', type=pathlib.Path, help='Pass a customized configuration file specifically for a task'
        )
        self.add_argument('-i', '--info', action='store_true', help='Print information about a particular task.')

    def _run(self, args: argparse.Namespace) -> int:
<<<<<<< HEAD
        logger.debug('Entering trestle task.')
        log.set_log_level_from_args(args)
        # Initial logic for conflicting args
        if args.task and args.list:
            logger.error('Incorrect use of trestle tasks')
            logger.error('task name or -l can be provided not both.')
            return 1
        if not args.task and not args.list:
            logger.error('Insufficient arguments passed to trestle task')
            logger.error('Either a trestle task or "-l/--list" should be passed as input arguments.')
            return 1
        # Ensure trestle directory (must be true)
        trestle_root = args.trestle_root  # trestle root is set via command line in args. Default is cwd.
        if not trestle_root or not fs.is_valid_project_root(args.trestle_root):
            logger.error(f'Given directory: {trestle_root} is not a trestle project.')
            return 1
        config_path = trestle_root / const.TRESTLE_CONFIG_DIR / const.TRESTLE_CONFIG_FILE
=======
        try:
            logger.debug('Entering trestle task.')
            log.set_log_level_from_args(args)
            # Initial logic for conflicting args
            if args.task and args.list:
                logger.error('Incorrect use of trestle tasks')
                logger.error('task name or -l can be provided not both.')
                return CmdReturnCodes.INCORRECT_ARGS.value
            if not args.task and not args.list:
                logger.error('Insufficient arguments passed to trestle task')
                logger.error('Either a trestle task or "-l/--list" shoudl be passed as input arguments.')
                return CmdReturnCodes.INCORRECT_ARGS.value
            # Ensure trestle directory (must be true)
            trestle_root = args.trestle_root  # trestle root is set via command line in args. Default is cwd.
            if not trestle_root or not fs.is_valid_project_root(args.trestle_root):
                logger.error(f'Given directory: {trestle_root} is not a trestle project.')
                return CmdReturnCodes.TRESTLE_ROOT_ERROR.value
            config_path = trestle_root / const.TRESTLE_CONFIG_DIR / const.TRESTLE_CONFIG_FILE
>>>>>>> 6b376e3e

            if args.config:
                config_path = pathlib.Path(args.config)
            if not config_path.exists():
                logger.error(f'Config file at {config_path} does not exist.')
                return CmdReturnCodes.COMMAND_ERROR.value
            global_config = configparser.ConfigParser()
            global_config.read_file(config_path.open('r', encoding=const.FILE_ENCODING))
            # run setup
            task_index = self._build_task_index()

            # Clean to run
            if args.list:
                self._list_tasks(task_index)
                return CmdReturnCodes.SUCCESS.value
            # run the task
            if args.task not in task_index.keys():
                logger.error(f'Unknown trestle task: {args.task}')
                return CmdReturnCodes.INCORRECT_ARGS.value

            logger.debug(f'Loading task: {args.task}')
            section_label = 'task.' + args.task
            config_section: Optional[configparser.SectionProxy] = None
            if section_label in global_config.sections():
                config_section = global_config[section_label]
            else:
                logger.warning(
                    f'Config file was not configured with the appropriate section for the task: "[{section_label}]"'
                )

            task = task_index[args.task](config_section)
            if args.info:
                task.print_info()
                return CmdReturnCodes.SUCCESS.value
            simulate_result = task.simulate()
            if not (simulate_result == TaskOutcome.SIM_SUCCESS):
                logger.error(f'Task {args.task} reported a {simulate_result}')
                return CmdReturnCodes.COMMAND_ERROR.value
            actual_result = task.execute()
            if not (actual_result == TaskOutcome.SUCCESS):
                logger.error(f'Task {args.task} reported a {actual_result}')
                return CmdReturnCodes.COMMAND_ERROR.value
            logger.info(f'Task: {args.task} executed successfully.')
            return CmdReturnCodes.SUCCESS.value
        except TrestleError as e:
            logger.debug(traceback.format_exc())
            logger.error(f'Error Trestle task {args.task} failed: {e}')
            return CmdReturnCodes.COMMAND_ERROR.value
        except Exception as e:  # pragma: no cover
            logger.debug(traceback.format_exc())
            logger.error(f'Unexpected error Trestle task {args.task} failed: {e}')
            return CmdReturnCodes.UNKNOWN_ERROR.value

    def _build_task_index(self) -> Dict[str, Type[TaskBase]]:
        """Build an index of all classes in which are tasks and present as a dictionary."""
        task_index: Dict[str, Type[TaskBase]] = {}
        pkgpath = str(pathlib.Path(trestle.tasks.__file__).parent)
        for _, name, _ in pkgutil.iter_modules([pkgpath]):
            __import__(f'trestle.tasks.{name}')
            clsmembers = inspect.getmembers(sys.modules[f'trestle.tasks.{name}'], inspect.isclass)
            for candidate in clsmembers:
                if issubclass(candidate[1], TaskBase):
                    task_index[candidate[1].name] = candidate[1]
        return task_index

    def _list_tasks(self, task_index: Dict[str, Type[TaskBase]]) -> None:
        logger.info('Available tasks:')
        for key in task_index.keys():
            logger.info(f'    {key}')<|MERGE_RESOLUTION|>--- conflicted
+++ resolved
@@ -55,25 +55,7 @@
         self.add_argument('-i', '--info', action='store_true', help='Print information about a particular task.')
 
     def _run(self, args: argparse.Namespace) -> int:
-<<<<<<< HEAD
-        logger.debug('Entering trestle task.')
-        log.set_log_level_from_args(args)
-        # Initial logic for conflicting args
-        if args.task and args.list:
-            logger.error('Incorrect use of trestle tasks')
-            logger.error('task name or -l can be provided not both.')
-            return 1
-        if not args.task and not args.list:
-            logger.error('Insufficient arguments passed to trestle task')
-            logger.error('Either a trestle task or "-l/--list" should be passed as input arguments.')
-            return 1
-        # Ensure trestle directory (must be true)
-        trestle_root = args.trestle_root  # trestle root is set via command line in args. Default is cwd.
-        if not trestle_root or not fs.is_valid_project_root(args.trestle_root):
-            logger.error(f'Given directory: {trestle_root} is not a trestle project.')
-            return 1
-        config_path = trestle_root / const.TRESTLE_CONFIG_DIR / const.TRESTLE_CONFIG_FILE
-=======
+
         try:
             logger.debug('Entering trestle task.')
             log.set_log_level_from_args(args)
@@ -92,7 +74,6 @@
                 logger.error(f'Given directory: {trestle_root} is not a trestle project.')
                 return CmdReturnCodes.TRESTLE_ROOT_ERROR.value
             config_path = trestle_root / const.TRESTLE_CONFIG_DIR / const.TRESTLE_CONFIG_FILE
->>>>>>> 6b376e3e
 
             if args.config:
                 config_path = pathlib.Path(args.config)
