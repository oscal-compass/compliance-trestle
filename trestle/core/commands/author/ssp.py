# Copyright (c) 2020 IBM Corp. All rights reserved.
#
# Licensed under the Apache License, Version 2.0 (the "License");
# you may not use this file except in compliance with the License.
# You may obtain a copy of the License at
#
#     https://www.apache.org/licenses/LICENSE-2.0
#
# Unless required by applicable law or agreed to in writing, software
# distributed under the License is distributed on an "AS IS" BASIS,
# WITHOUT WARRANTIES OR CONDITIONS OF ANY KIND, either express or implied.
# See the License for the specific language governing permissions and
# limitations under the License.
"""Create ssp from catalog and profile."""

import argparse
import copy
import logging
import pathlib
import traceback
from typing import Dict, List, Set

from ruamel.yaml import YAML
from ruamel.yaml.error import YAMLError

import trestle.core.generators as gens
import trestle.oscal.profile as prof
import trestle.oscal.ssp as ossp
from trestle.core import const, err
from trestle.core.catalog_interface import CatalogInterface
from trestle.core.commands.author.common import AuthorCommonCommand
from trestle.core.commands.common.return_codes import CmdReturnCodes
from trestle.core.profile_resolver import ProfileResolver
from trestle.core.validator_helper import regenerate_uuids
from trestle.utils import fs, log

logger = logging.getLogger(__name__)


class SSPGenerate(AuthorCommonCommand):
    """Generate SSP in markdown form from a Profile."""

    name = 'ssp-generate'

    def _init_arguments(self) -> None:
        file_help_str = 'Name of the profile model in the trestle workspace'
        self.add_argument('-p', '--profile', help=file_help_str, required=True, type=str)
        self.add_argument('-o', '--output', help=const.HELP_MARKDOWN_NAME, required=True, type=str)
        self.add_argument('-y', '--yaml-header', help=const.HELP_YAML_PATH, required=False, type=str)
        self.add_argument(
            '-hdm',
            '--header-dont-merge',
            help=const.HELP_HEADER_MERGE,
            required=False,
            action='store_true',
            default=False
        )
        sections_help_str = (
            'Comma separated list of section:alias pairs for sections to output.' + ' Otherwises defaults to all.'
        )
        self.add_argument('-s', '--sections', help=sections_help_str, required=False, type=str)

    @staticmethod
    def _sections_from_args(args: argparse.Namespace) -> Dict[str, str]:
        sections = {}
        if args.sections is not None:
            section_tuples = args.sections.strip("'").split(',')
            for section in section_tuples:
                if ':' in section:
                    s = section.split(':')
                    sections[s[0].strip()] = s[1].strip()
                else:

                    sections[section] = section
            if 'statement' in sections.keys():
                raise err.TrestleError('"statement" sections are not allowed ')
        return sections

    def _run(self, args: argparse.Namespace) -> int:
        log.set_log_level_from_args(args)
        trestle_root = args.trestle_root
        if not fs.allowed_task_name(args.output):
            logger.warning(f'{args.output} is not an allowed directory name')
            return CmdReturnCodes.COMMAND_ERROR.value

        profile_path = trestle_root / f'profiles/{args.profile}/profile.json'

        yaml_header: dict = {}
        if 'yaml_header' in args and args.yaml_header is not None:
            try:
                logging.debug(f'Loading yaml header file {args.yaml_header}')
                yaml = YAML()
                yaml_header = yaml.load(pathlib.Path(args.yaml_header).open('r'))
            except YAMLError as e:
                logging.warning(f'YAML error loading yaml header for ssp generation: {e}')
                return CmdReturnCodes.COMMAND_ERROR.value

        markdown_path = trestle_root / args.output

<<<<<<< HEAD
        sections = None
        if args.sections is not None:
            section_tuples = args.sections.strip("'").split(',')
            sections = {}
            for section in section_tuples:
                if ':' in section:
                    s = section.split(':')
                    sections[s[0].strip()] = s[1].strip()
                else:

                    sections[section] = section
            if 'statement' in sections.keys():
                logger.warning('Section label "statement" is not allowed.')
                return CmdReturnCodes.COMMAND_ERROR.value

        logger.debug(f'ssp sections: {sections}')

=======
>>>>>>> b455c18c
        profile_resolver = ProfileResolver()
        try:
            resolved_catalog = profile_resolver.get_resolved_profile_catalog(trestle_root, profile_path)
            catalog_interface = CatalogInterface(resolved_catalog)
        except Exception as e:
            logger.error(f'Error creating the resolved profile catalog: {e}')
            logger.debug(traceback.format_exc())
<<<<<<< HEAD
            return CmdReturnCodes.COMMAND_ERROR.value
=======
            return 1

        try:
            sections = SSPGenerate._sections_from_args(args)
            if sections == {}:
                s_list = catalog_interface.get_sections()
                for item in s_list:
                    sections[item] = item
            logger.debug(f'ssp sections: {sections}')
        except err.TrestleError:
            logger.warning('"statement" section is not allowed.')
            return 1

>>>>>>> b455c18c
        try:
            catalog_interface.write_catalog_as_markdown(
                markdown_path, yaml_header, sections, True, False, None, header_dont_merge=args.header_dont_merge
            )
        except Exception as e:
            logger.error(f'Error writing the catalog as markdown: {e}')
            logger.debug(traceback.format_exc())
            return CmdReturnCodes.COMMAND_ERROR.value

        return CmdReturnCodes.SUCCESS.value


class SSPAssemble(AuthorCommonCommand):
    """Assemble markdown files of controls into an SSP json file."""

    name = 'ssp-assemble'

    def _init_arguments(self) -> None:
        file_help_str = 'Name of the input markdown file directory'
        self.add_argument('-m', '--markdown', help=file_help_str, required=True, type=str)
        output_help_str = 'Name of the output generated json SSP'
        self.add_argument('-o', '--output', help=output_help_str, required=True, type=str)
        self.add_argument('-r', '--regenerate', action='store_true', help=const.HELP_REGENERATE)

    def _imp_reqs_equivalent(
        self, imp_reqs: List[ossp.ImplementedRequirement], orig_imp_reqs: List[ossp.ImplementedRequirement]
    ) -> bool:
        """
        Check if imp_reqs are the same except for internal uuids.

        Create copy of each imp_req and set the uuids within it to match the original - then check equality.
        TODO: trigger new uuid only if new imp_reqs are added
        """
        if len(imp_reqs) == len(orig_imp_reqs):
            for reqs in zip(imp_reqs, orig_imp_reqs):
                # make a copy of the new imp req
                tmp_req = copy.deepcopy(reqs[0])
                if tmp_req.statements is not None and reqs[1].statements is not None:
                    if len(tmp_req.statements) != len(reqs[1].statements):
                        return False
                    tmp_req.uuid = reqs[1].uuid
                    for stats in zip(tmp_req.statements, reqs[1].statements):
                        if stats[0].by_components is not None and stats[1].by_components is not None:
                            if len(stats[0].by_components) != len(stats[1].by_components):
                                return False
                            stats[0].uuid = stats[1].uuid
                            for by_comps in zip(stats[0].by_components, stats[1].by_components):
                                by_comps[0].uuid = by_comps[1].uuid
                if tmp_req != reqs[1]:
                    return False
        return True

    def _run(self, args: argparse.Namespace) -> int:
        log.set_log_level_from_args(args)
        trestle_root = pathlib.Path(args.trestle_root)

        md_path = trestle_root / args.markdown

        # if ssp already exists - should load it rather than make new one
        ssp_path = fs.path_for_top_level_model(
            trestle_root, args.output, ossp.SystemSecurityPlan, fs.FileContentType.JSON
        )
        ssp: ossp.SystemSecurityPlan

        try:
            # need to load imp_reqs from markdown but need component first
            if ssp_path.exists():
                _, _, ssp = fs.load_distributed(ssp_path, trestle_root)
                # use first component
                component = ssp.system_implementation.components[0]
                imp_reqs = CatalogInterface.read_catalog_imp_reqs(md_path, component)
                orig_imp_reqs = ssp.control_implementation.implemented_requirements
                if not args.regenerate and not self._imp_reqs_equivalent(imp_reqs, orig_imp_reqs):
                    ssp.control_implementation.implemented_requirements = imp_reqs
                if args.regenerate:
                    regenerate_uuids(ssp)
            else:
                # create a sample ssp to hold all the parts
                ssp = gens.generate_sample_model(ossp.SystemSecurityPlan)
                # generate the one dummy component that implementations will refer to in by_components
                component: ossp.SystemComponent = gens.generate_sample_model(ossp.SystemComponent)
                component.description = 'The System'
                imp_reqs = CatalogInterface.read_catalog_imp_reqs(md_path, component)

                # create system implementation to hold the dummy component
                system_imp: ossp.SystemImplementation = gens.generate_sample_model(ossp.SystemImplementation)
                system_imp.components = [component]

                # create a control implementation to hold the implementation requirements
                control_imp: ossp.ControlImplementation = gens.generate_sample_model(ossp.ControlImplementation)
                control_imp.implemented_requirements = imp_reqs
                control_imp.description = const.SSP_SYSTEM_CONTROL_IMPLEMENTATION_TEXT

                # insert the parts into the ssp
                ssp.control_implementation = control_imp
                ssp.system_implementation = system_imp

                import_profile: ossp.ImportProfile = gens.generate_sample_model(ossp.ImportProfile)
                import_profile.href = 'REPLACE_ME'
                ssp.import_profile = import_profile

        except Exception as e:
            logger.warning(f'Error assembling the ssp from markdown: {e}')
            logger.debug(traceback.format_exc())
            return 1

        # write out the ssp as json
        try:
            fs.save_top_level_model(ssp, trestle_root, args.output, fs.FileContentType.JSON)
        except Exception as e:
            logger.warning(f'Error saving the generated ssp: {e}')
            logger.debug(traceback.format_exc())
            return 1

        return 0


class SSPFilter(AuthorCommonCommand):
    """Filter the controls in an ssp based on files included by profile."""

    name = 'ssp-filter'

    def _init_arguments(self) -> None:
        file_help_str = 'Name of the input ssp'
        self.add_argument('-n', '--name', help=file_help_str, required=True, type=str)
        file_help_str = 'Name of the input profile that defines set of controls in output ssp'
        self.add_argument('-p', '--profile', help=file_help_str, required=True, type=str)
        output_help_str = 'Name of the output generated SSP'
        self.add_argument('-o', '--output', help=output_help_str, required=True, type=str)
        self.add_argument('-r', '--regenerate', action='store_true', help=const.HELP_REGENERATE)

    def _run(self, args: argparse.Namespace) -> int:
        log.set_log_level_from_args(args)
        trestle_root = pathlib.Path(args.trestle_root)

        return self.filter_ssp(trestle_root, args.name, args.profile, args.output, args.regenerate)

    def filter_ssp(self, trestle_root: pathlib.Path, ssp_name: str, profile_name: str, out_name: str, regenerate: bool):
        """Filter the ssp based on the profile and output new ssp."""
        ssp: ossp.SystemSecurityPlan

        try:
            ssp, _ = fs.load_top_level_model(trestle_root, ssp_name, ossp.SystemSecurityPlan, fs.FileContentType.JSON)
            profile_path = fs.path_for_top_level_model(
                trestle_root, profile_name, prof.Profile, fs.FileContentType.JSON
            )

            prof_resolver = ProfileResolver()
            catalog = prof_resolver.get_resolved_profile_catalog(trestle_root, profile_path)
            catalog_interface = CatalogInterface(catalog)

            # The input ssp should reference a superset of the controls referenced by the profile
            # Need to cull references in the ssp to controls not in the profile
            # Also make sure the output ssp contains imp reqs for all controls in the profile
            control_imp = ssp.control_implementation
            ssp_control_ids: Set[str] = set()

            set_params = control_imp.set_parameters
            new_set_params: List[ossp.SetParameter] = []
            if set_params is not None:
                for set_param in set_params:
                    control = catalog_interface.get_control_by_param_id(set_param.param_id)
                    if control is not None:
                        new_set_params.append(set_param)
                        ssp_control_ids.add(control.id)
            control_imp.set_parameters = new_set_params if new_set_params else None

            imp_requirements = control_imp.implemented_requirements
            new_imp_requirements: List[ossp.ImplementedRequirement] = []
            if imp_requirements is not None:
                for imp_requirement in imp_requirements:
                    control = catalog_interface.get_control(imp_requirement.control_id)
                    if control is not None:
                        new_imp_requirements.append(imp_requirement)
                        ssp_control_ids.add(control.id)
            control_imp.implemented_requirements = new_imp_requirements

            # make sure all controls in the profile have implemented reqs in the final ssp
            if not ssp_control_ids.issuperset(catalog_interface.get_control_ids()):
                logger.warning('Unable to filter the ssp because the profile references controls not in it.')
                logger.debug(traceback.format_exc())
                return 1

            ssp.control_implementation = control_imp
            if regenerate:
                regenerate_uuids(ssp)
            fs.save_top_level_model(ssp, trestle_root, out_name, fs.FileContentType.JSON)
        except Exception as e:
            logger.warning(f'Error generating the filtered ssp: {e}')
            logger.debug(traceback.format_exc())
            return 1

        return 0<|MERGE_RESOLUTION|>--- conflicted
+++ resolved
@@ -97,26 +97,6 @@
 
         markdown_path = trestle_root / args.output
 
-<<<<<<< HEAD
-        sections = None
-        if args.sections is not None:
-            section_tuples = args.sections.strip("'").split(',')
-            sections = {}
-            for section in section_tuples:
-                if ':' in section:
-                    s = section.split(':')
-                    sections[s[0].strip()] = s[1].strip()
-                else:
-
-                    sections[section] = section
-            if 'statement' in sections.keys():
-                logger.warning('Section label "statement" is not allowed.')
-                return CmdReturnCodes.COMMAND_ERROR.value
-
-        logger.debug(f'ssp sections: {sections}')
-
-=======
->>>>>>> b455c18c
         profile_resolver = ProfileResolver()
         try:
             resolved_catalog = profile_resolver.get_resolved_profile_catalog(trestle_root, profile_path)
@@ -124,10 +104,7 @@
         except Exception as e:
             logger.error(f'Error creating the resolved profile catalog: {e}')
             logger.debug(traceback.format_exc())
-<<<<<<< HEAD
-            return CmdReturnCodes.COMMAND_ERROR.value
-=======
-            return 1
+            return CmdReturnCodes.COMMAND_ERROR.value
 
         try:
             sections = SSPGenerate._sections_from_args(args)
@@ -138,9 +115,8 @@
             logger.debug(f'ssp sections: {sections}')
         except err.TrestleError:
             logger.warning('"statement" section is not allowed.')
-            return 1
-
->>>>>>> b455c18c
+            return CmdReturnCodes.COMMAND_ERROR.value
+
         try:
             catalog_interface.write_catalog_as_markdown(
                 markdown_path, yaml_header, sections, True, False, None, header_dont_merge=args.header_dont_merge
@@ -245,7 +221,7 @@
         except Exception as e:
             logger.warning(f'Error assembling the ssp from markdown: {e}')
             logger.debug(traceback.format_exc())
-            return 1
+            return CmdReturnCodes.COMMAND_ERROR.value
 
         # write out the ssp as json
         try:
@@ -253,9 +229,9 @@
         except Exception as e:
             logger.warning(f'Error saving the generated ssp: {e}')
             logger.debug(traceback.format_exc())
-            return 1
-
-        return 0
+            return CmdReturnCodes.COMMAND_ERROR.value
+
+        return CmdReturnCodes.SUCCESS.value
 
 
 class SSPFilter(AuthorCommonCommand):
@@ -322,7 +298,7 @@
             if not ssp_control_ids.issuperset(catalog_interface.get_control_ids()):
                 logger.warning('Unable to filter the ssp because the profile references controls not in it.')
                 logger.debug(traceback.format_exc())
-                return 1
+                return CmdReturnCodes.COMMAND_ERROR.value
 
             ssp.control_implementation = control_imp
             if regenerate:
@@ -331,6 +307,6 @@
         except Exception as e:
             logger.warning(f'Error generating the filtered ssp: {e}')
             logger.debug(traceback.format_exc())
-            return 1
-
-        return 0+            return CmdReturnCodes.COMMAND_ERROR.value
+
+        return CmdReturnCodes.SUCCESS.value