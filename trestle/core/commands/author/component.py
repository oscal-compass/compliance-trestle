# Copyright (c) 2022 IBM Corp. All rights reserved.
#
# Licensed under the Apache License, Version 2.0 (the "License");
# you may not use this file except in compliance with the License.
# You may obtain a copy of the License at
#
#     https://www.apache.org/licenses/LICENSE-2.0
#
# Unless required by applicable law or agreed to in writing, software
# distributed under the License is distributed on an "AS IS" BASIS,
# WITHOUT WARRANTIES OR CONDITIONS OF ANY KIND, either express or implied.
# See the License for the specific language governing permissions and
# limitations under the License.
"""Author commands to generate component definition as markdown and assemble to json after edit."""

import argparse
import logging
import pathlib
import shutil
from typing import Dict, Optional
from uuid import uuid4

import trestle.common.const as const
import trestle.common.log as log
import trestle.core.generic_oscal as generic
import trestle.oscal.common as com
import trestle.oscal.component as comp
from trestle.common import file_utils
from trestle.common.err import TrestleError, handle_generic_command_exception
from trestle.common.list_utils import as_list
from trestle.common.load_validate import load_validate_model_name
from trestle.common.model_utils import ModelUtils
from trestle.core.catalog.catalog_api import CatalogAPI
from trestle.core.catalog.catalog_reader import CatalogReader
from trestle.core.commands.author.common import AuthorCommonCommand
from trestle.core.commands.common.return_codes import CmdReturnCodes
from trestle.core.control_context import ContextPurpose, ControlContext
from trestle.core.control_interface import ControlInterface
from trestle.core.markdown.markdown_api import MarkdownAPI
from trestle.core.models.file_content_type import FileContentType
from trestle.core.profile_resolver import ProfileResolver
from trestle.core.remote.cache import FetcherFactory
from trestle.oscal import OSCAL_VERSION

logger = logging.getLogger(__name__)


class ComponentGenerate(AuthorCommonCommand):
    """Generate component in markdown form from a component in the trestle workspace."""

    name = 'component-generate'

    def _init_arguments(self) -> None:
        name_help_str = 'Name of the source component model in the trestle workspace'
        self.add_argument('-n', '--name', help=name_help_str, required=True, type=str)
        self.add_argument('-o', '--output', help=const.HELP_MARKDOWN_NAME, required=True, type=str)

    def _run(self, args: argparse.Namespace) -> int:
        try:
            log.set_log_level_from_args(args)

            return self.component_generate_all(args.trestle_root, args.name, args.output)

        except Exception as e:  # pragma: no cover
            return handle_generic_command_exception(e, logger, 'Generation of the component markdown failed')

    def component_generate_all(self, trestle_root: pathlib.Path, comp_def_name: str, markdown_dir_name: str) -> int:
        """Generate markdown for all components in comp def."""
        if not file_utils.is_directory_name_allowed(markdown_dir_name):
            raise TrestleError(f'{markdown_dir_name} is not an allowed directory name')
        md_path = trestle_root / markdown_dir_name
        md_path.mkdir(parents=True, exist_ok=True)
        component_def, _ = load_validate_model_name(trestle_root, comp_def_name, comp.ComponentDefinition)

        context = ControlContext.generate(ContextPurpose.COMPONENT, True, trestle_root, md_path)
        context.prompt_responses = True
        context.comp_def = component_def

        rc = CmdReturnCodes.SUCCESS.value
        for component in as_list(component_def.components):
            rc = self.component_generate_by_name(context, component, md_path / component.title)
            if rc != CmdReturnCodes.SUCCESS.value:
                break
        return rc

    @staticmethod
    def _get_name_from_uri(source_uri: str) -> str:
        """Get the name from a source profile or catalog source uri."""
        uri_type = FetcherFactory.get_uri_type(source_uri)
        if uri_type == FetcherFactory.UriType.TRESTLE:
            return source_uri.split('/')[-2]
        return ''

    def component_generate_by_name(
        self, context: ControlContext, component: comp.DefinedComponent, markdown_dir_path: pathlib.Path
    ) -> int:
        """Create markdown for the component using its source profiles."""
        logger.debug(f'Creating markdown for component {component.title}.')
        context.comp_name = component.title
        context.component = component
        context.uri_name_map = {}
        cat_api_dict: Dict[str, CatalogAPI] = {}
        name_index = 1
        for control_imp in as_list(component.control_implementations):
            context.control_implementation = control_imp
            source_profile_uri = control_imp.source
            if source_profile_uri not in cat_api_dict:
                name = ComponentGenerate._get_name_from_uri(source_profile_uri)
                if not name:
                    name = f'source_{name_index:03d}'
                    name_index += 1
                context.uri_name_map[source_profile_uri] = name
                resolved_catalog = ProfileResolver.get_resolved_profile_catalog(
                    context.trestle_root, source_profile_uri
                )
                local_catalog_api = CatalogAPI(resolved_catalog)
                cat_api_dict[source_profile_uri] = local_catalog_api
            else:
                local_catalog_api = cat_api_dict[source_profile_uri]
            # insert the profile title (from title of resolved catalog) into the yaml header so it appears in md
            # different controls in the final catalog may have different profile titles if from different control_imps
            context.cli_yaml_header = {}
            context.cli_yaml_header[const.TRESTLE_GLOBAL_TAG] = {}
            profile_title = local_catalog_api._catalog_interface.get_catalog_title()
            context.cli_yaml_header[const.TRESTLE_GLOBAL_TAG][const.PROFILE_TITLE] = profile_title
            sub_dir_name = context.uri_name_map[source_profile_uri]
            context.md_root = markdown_dir_path / sub_dir_name
<<<<<<< HEAD
            cat_api_dict[source_profile_uri]._context = context
=======
>>>>>>> c3db005e
            # write controls corresponding to this source catalog
            # if two controlimps load the same control, the second one will merge into the first
            # otherwise the full catalog will be written in subsets by control_imp
            # if an imp_req has a set param also in the control_imp. the imp_req value is used for the control
<<<<<<< HEAD
            # TODO-Katya: Writer shouldnt be accessed here, this is temporary as context should come from api
            # TODO-Katya: Confirm fix below by Frank is as intended
=======
            cat_api_dict[source_profile_uri].update_context(context)
>>>>>>> c3db005e
            cat_api_dict[source_profile_uri].write_catalog_as_markdown()
        return CmdReturnCodes.SUCCESS.value


class ComponentAssemble(AuthorCommonCommand):
    """Assemble markdown files of controls into a Component json file."""

    name = 'component-assemble'

    def _init_arguments(self) -> None:
        name_help_str = (
            'Optional name of the component-definition model in the trestle workspace that is being modified.  '
            'If not provided the output name is used.'
        )
        self.add_argument('-n', '--name', help=name_help_str, required=False, type=str)
        file_help_str = 'Name of the source markdown directory'
        self.add_argument('-m', '--markdown', help=file_help_str, required=True, type=str)
        output_help_str = 'Name of the output generated json component-definition (ok to overwrite original)'
        self.add_argument('-o', '--output', help=output_help_str, required=True, type=str)
        self.add_argument('-r', '--regenerate', action='store_true', help=const.HELP_REGENERATE)
        self.add_argument('-vn', '--version', help=const.HELP_VERSION, required=False, type=str)

    def _run(self, args: argparse.Namespace) -> int:
        try:
            log.set_log_level_from_args(args)
            return self.assemble_component(
                trestle_root=args.trestle_root,
                parent_comp_name=args.name,
                md_name=args.markdown,
                assem_comp_name=args.output,
                regenerate=args.regenerate,
                version=args.version,
            )
        except Exception as e:  # pragma: no cover
            return handle_generic_command_exception(e, logger, 'Assembly of markdown to component-definition failed')

    @staticmethod
    def assemble_component(
        trestle_root: pathlib.Path,
        parent_comp_name: Optional[str],
        md_name: str,
        assem_comp_name: str,
        regenerate: bool,
        version: Optional[str],
    ) -> int:
        """
        Assemble the markdown directory into a json component-definition model file.

        Args:
            trestle_root: The trestle root directory
            parent_comp_name: Optional name of component-definition used to generate markdown, default = assem_comp_name
            md_name: The name of the directory containing the markdown control files for the component
            assem_comp_name: The name of the assembled component-definiton.  Can be same as the parent to overwrite
            regenerate: Whether to regenerate the uuid's in the component
            version: Optional version for the assembled component

        Returns:
            0 on success, 1 otherwise

        Notes:
            There must already be a component model and it will either be updated or a new json component created.
            The generated markdown has the current values for parameters of controls being imported, as set by
            the original catalog and any intermediate components.  It also shows the current SetParameters being applied
            by this component.  That list of SetParameters can be edited by changing the assigned values and adding or
            removing SetParameters from that list.  During assembly that list will be used to create the SetParameters
            in the assembled component if the --set-parameters option is specified.
        """
        md_dir = trestle_root / md_name
        if not md_dir.exists():
            raise TrestleError(f'Markdown directory {md_name} does not exist.')

        if not parent_comp_name:
            parent_comp_name = assem_comp_name

        # load the comp-def that will be updated
        parent_comp, parent_comp_path = ModelUtils.load_top_level_model(
            trestle_root,
            parent_comp_name,
            comp.ComponentDefinition
        )
        new_content_type = FileContentType.path_to_content_type(parent_comp_path)

        context = ControlContext.generate(ContextPurpose.COMPONENT, False, trestle_root, md_dir)

        ComponentAssemble.assemble_comp_def_into_parent(parent_comp, md_dir, context)

        if version:
            parent_comp.metadata.version = com.Version(__root__=version)

        assem_comp_path = ModelUtils.path_for_top_level_model(
            trestle_root, assem_comp_name, comp.ComponentDefinition, new_content_type
        )

        if not version and assem_comp_path.exists():
            _, _, existing_comp = ModelUtils.load_distributed(assem_comp_path, trestle_root)
            # comp def will change statement uuids so need to ignore them in comparison
            if ModelUtils.models_are_equivalent(existing_comp, parent_comp, True):
                logger.info('Assembled component is no different from existing version, so no update.')
                return CmdReturnCodes.SUCCESS.value

        if regenerate:
            parent_comp, _, _ = ModelUtils.regenerate_uuids(parent_comp)
        ModelUtils.update_last_modified(parent_comp)

        if assem_comp_path.parent.exists():
            logger.info('Creating component from markdown and destination component exists, so updating.')
            shutil.rmtree(str(assem_comp_path.parent))

        assem_comp_path.parent.mkdir(parents=True, exist_ok=True)
        parent_comp.oscal_write(assem_comp_path)
        return CmdReturnCodes.SUCCESS.value

    @staticmethod
    def assemble_comp_def_into_parent(
        parent_comp: comp.ComponentDefinition, md_dir: pathlib.Path, context: ControlContext
    ) -> None:
        """Assemble markdown content into provided component-definition model."""
        # find the needed list of comps
        sub_dirs = file_utils.iterdir_without_hidden_files(md_dir)
        comp_names = [sub_dir.name for sub_dir in sub_dirs if sub_dir.is_dir()]

        # make sure parent has list of comps to work with - possibly empty
        if not parent_comp.components:
            parent_comp.components = []

        parent_comp.components[:] = [comp for comp in parent_comp.components if comp.title in comp_names]

        # create new comps if needed
        existing_comp_names = [component.title for component in parent_comp.components]
        for comp_name in comp_names:
            if comp_name not in existing_comp_names:
                metadata = com.Metadata(
                    title=comp_name, last_modified='REPLACE_ME', version='REPLACE_ME', oscal_version=OSCAL_VERSION
                )
                parent_comp.components.append(
                    comp.DefinedComponent(uuid=str(uuid4()), title=comp_name, metadata=metadata)
                )

        for component in parent_comp.components:
            context.comp_name = component.title
            context.comp_def = parent_comp
            ComponentAssemble._update_component_with_markdown(md_dir, component, context)

    @staticmethod
    def _get_profile_title_from_dir(md_dir: pathlib.Path) -> str:
        """Get profile title from yaml header of first md file found in dir."""
        md_files = md_dir.rglob('*.md')
        markdown_api = MarkdownAPI()
        for md_file in md_files:
            header, _ = markdown_api.processor.read_markdown_wo_processing(md_file)
            if const.TRESTLE_GLOBAL_TAG in header and const.PROFILE_TITLE in header[const.TRESTLE_GLOBAL_TAG]:
                return header[const.TRESTLE_GLOBAL_TAG][const.PROFILE_TITLE]
        logger.warning(f'Cannot find profile title in markdown headers of directory {md_dir}')
        return ''

    @staticmethod
    def _update_component_with_markdown(
        md_dir: pathlib.Path, component: comp.DefinedComponent, context: ControlContext
    ) -> None:
        #
        md_path = md_dir / component.title
        sub_dirs = file_utils.iterdir_without_hidden_files(md_path)
        source_dirs = [sub_dir.name for sub_dir in sub_dirs if sub_dir.is_dir()]
        generic_comp = generic.GenericComponent.from_defined_component(component)
        avail_comps = {component.title: generic_comp}
        for source_dir in source_dirs:
            profile_title = ComponentAssemble._get_profile_title_from_dir(md_path / source_dir)
            # context has defined component and comp_name
            imp_reqs = CatalogReader.read_catalog_imp_reqs(md_path / source_dir, avail_comps, context)
            # the imp_reqs need to be inserted into the correct control_implementation
            for imp_req in imp_reqs:
                comp_imp_req = imp_req.as_comp_def()
                ControlInterface.insert_imp_req_into_component(
                    component, comp_imp_req, profile_title, context.trestle_root
                )<|MERGE_RESOLUTION|>--- conflicted
+++ resolved
@@ -125,20 +125,11 @@
             context.cli_yaml_header[const.TRESTLE_GLOBAL_TAG][const.PROFILE_TITLE] = profile_title
             sub_dir_name = context.uri_name_map[source_profile_uri]
             context.md_root = markdown_dir_path / sub_dir_name
-<<<<<<< HEAD
-            cat_api_dict[source_profile_uri]._context = context
-=======
->>>>>>> c3db005e
             # write controls corresponding to this source catalog
             # if two controlimps load the same control, the second one will merge into the first
             # otherwise the full catalog will be written in subsets by control_imp
             # if an imp_req has a set param also in the control_imp. the imp_req value is used for the control
-<<<<<<< HEAD
-            # TODO-Katya: Writer shouldnt be accessed here, this is temporary as context should come from api
-            # TODO-Katya: Confirm fix below by Frank is as intended
-=======
             cat_api_dict[source_profile_uri].update_context(context)
->>>>>>> c3db005e
             cat_api_dict[source_profile_uri].write_catalog_as_markdown()
         return CmdReturnCodes.SUCCESS.value
 
