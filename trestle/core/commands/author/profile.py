# Copyright (c) 2021 IBM Corp. All rights reserved.
#
# Licensed under the Apache License, Version 2.0 (the "License");
# you may not use this file except in compliance with the License.
# You may obtain a copy of the License at
#
#     https://www.apache.org/licenses/LICENSE-2.0
#
# Unless required by applicable law or agreed to in writing, software
# distributed under the License is distributed on an "AS IS" BASIS,
# WITHOUT WARRANTIES OR CONDITIONS OF ANY KIND, either express or implied.
# See the License for the specific language governing permissions and
# limitations under the License.
"""Author commands to generate profile as markdown and assemble to json after edit."""

import argparse
import logging
import pathlib
import shutil
from typing import Any, Dict, List, Optional

from ruamel.yaml import YAML
from ruamel.yaml.error import YAMLError

import trestle.common.const as const
import trestle.common.log as log
import trestle.oscal.common as com
import trestle.oscal.profile as prof
from trestle.common import file_utils
from trestle.common.err import TrestleError, TrestleNotFoundError, handle_generic_command_exception
from trestle.common.model_utils import ModelUtils
from trestle.core.catalog_interface import CatalogInterface
from trestle.core.commands.author.common import AuthorCommonCommand
from trestle.core.commands.common.return_codes import CmdReturnCodes
from trestle.core.control_io import ParameterRep
from trestle.core.models.file_content_type import FileContentType
from trestle.core.profile_resolver import ProfileResolver

logger = logging.getLogger(__name__)


def sections_to_dict(sections: Optional[str]) -> Dict[str, str]:
    """
    Convert sections string to dict mapping short to long names.

    Args:
        sections: String containing comma-sep pars of short_name:long_name for sections

    Returns:
        Dict mapping short names to long names

    Notes:
        If the long name is not provided (single string and no :) the long name is same as short name.
        This is needed to map the internal part name for a guidance section to its long name in the formatted markdown.
    """
    sections_dict: Dict[str, str] = {}
    if sections:
        section_pairs = sections.strip("'").split(',')
        # section pair is a single string possibly containing : and is either short_name:long_name or just short_name
        for section_pair in section_pairs:
            if ':' in section_pair:
                section_tuple = section_pair.split(':')
                sections_dict[section_tuple[0].strip()] = section_tuple[1].strip()
            else:
                sections_dict[section_pair] = section_pair
    return sections_dict


class ProfileGenerate(AuthorCommonCommand):
    """Generate profile in markdown form from a profile in the trestle workspace."""

    name = 'profile-generate'

    def _init_arguments(self) -> None:
        name_help_str = 'Name of the source profile model in the trestle workspace'
        self.add_argument('-n', '--name', help=name_help_str, required=True, type=str)
        self.add_argument('-o', '--output', help=const.HELP_MARKDOWN_NAME, required=True, type=str)
        self.add_argument('-y', '--yaml-header', help=const.HELP_YAML_PATH, required=False, type=str)
        self.add_argument(
            '-ohv',
            '--overwrite-header-values',
            help=const.HELP_OVERWRITE_HEADER_VALUES,
            required=False,
            action='store_true',
            default=False
        )
        self.add_argument('-s', '--sections', help=const.HELP_SECTIONS, required=False, type=str)
        self.add_argument('-rs', '--required-sections', help=const.HELP_REQUIRED_SECTIONS, required=False, type=str)

    def _run(self, args: argparse.Namespace) -> int:
        try:
            log.set_log_level_from_args(args)
            trestle_root: pathlib.Path = args.trestle_root
            if not file_utils.is_directory_name_allowed(args.output):
                raise TrestleError(f'{args.output} is not an allowed directory name')

            yaml_header: dict = {}
            if args.yaml_header:
                try:
                    logging.debug(f'Loading yaml header file {args.yaml_header}')
                    yaml = YAML()
                    yaml_header = yaml.load(pathlib.Path(args.yaml_header).open('r'))
                except YAMLError as e:
                    raise TrestleError(f'YAML error loading yaml header for ssp generation: {e}')

            # combine command line sections with any in the yaml header, with priority to command line
            sections_dict: Optional[Dict[str, str]] = None
            if args.sections:
                sections_dict = sections_to_dict(args.sections)

            profile_path = trestle_root / f'profiles/{args.name}/profile.json'

            markdown_path = trestle_root / args.output

            return self.generate_markdown(
                trestle_root,
                profile_path,
                markdown_path,
                yaml_header,
                args.overwrite_header_values,
                sections_dict,
                args.required_sections
            )
        except Exception as e:  # pragma: no cover
            return handle_generic_command_exception(e, logger, 'Generation of the profile markdown failed')

    def generate_markdown(
        self,
        trestle_root: pathlib.Path,
        profile_path: pathlib.Path,
        markdown_path: pathlib.Path,
        yaml_header: dict,
        overwrite_header_values: bool,
        sections_dict: Optional[Dict[str, str]],
        required_sections: Optional[str]
    ) -> int:
        """Generate markdown for the controls in the profile.

        Args:
            trestle_root: Root directory of the trestle workspace
            profile_path: Path of the profile json file
            markdown_path: Path to the directory into which the markdown will be written
            yaml_header: Dict to merge into the yaml header of the control markdown
            overwrite_header_values: Overwrite values in the markdown header but allow new items to be added
            sections_dict: Optional dict mapping section short names to long
            required_sections: Optional comma-sep list of sections that get prompted for prose if not in the profile

        Returns:
            0 on success, 1 on error
        """
        try:
            if sections_dict and 'statement' in sections_dict:
                logger.warning('statement is not allowed as a section name.')
                return CmdReturnCodes.COMMAND_ERROR.value
            _, _, profile = ModelUtils.load_distributed(profile_path, trestle_root)
            catalog = ProfileResolver().get_resolved_profile_catalog(
                trestle_root, profile_path, True, True, None, ParameterRep.LEAVE_MOUSTACHE
            )
            catalog_interface = CatalogInterface(catalog)
            catalog_interface.write_catalog_as_markdown(
                md_path=markdown_path,
                yaml_header=yaml_header,
                sections_dict=sections_dict,
                prompt_responses=False,
                additional_content=True,
                profile=profile,
                overwrite_header_values=overwrite_header_values,
                set_parameters=True,
                required_sections=required_sections,
                allowed_sections=None
            )
        except TrestleNotFoundError as e:
            raise TrestleError(f'Profile {profile_path} not found, error {e}')
        except TrestleError as e:
            raise TrestleError(f'Error generating the catalog as markdown: {e}')
        return CmdReturnCodes.SUCCESS.value


class ProfileAssemble(AuthorCommonCommand):
    """Assemble markdown files of controls into a Profile json file."""

    name = 'profile-assemble'

    def _init_arguments(self) -> None:
        name_help_str = (
            'Optional name of the profile model in the trestle workspace that is being modified.  '
            'If not provided the output name is used.'
        )
        self.add_argument('-n', '--name', help=name_help_str, required=False, type=str)
        file_help_str = 'Name of the source markdown file directory'
        self.add_argument('-m', '--markdown', help=file_help_str, required=True, type=str)
        output_help_str = 'Name of the output generated json Profile (ok to overwrite original)'
        self.add_argument('-o', '--output', help=output_help_str, required=True, type=str)
        self.add_argument('-sp', '--set-parameters', action='store_true', help=const.HELP_SET_PARAMS, required=False)
        self.add_argument('-r', '--regenerate', action='store_true', help=const.HELP_REGENERATE)
        self.add_argument('-vn', '--version', help=const.HELP_VERSION, required=False, type=str)
        self.add_argument('-rs', '--required-sections', help=const.HELP_REQUIRED_SECTIONS, required=False, type=str)
        self.add_argument('-as', '--allowed-sections', help=const.HELP_ALLOWED_SECTIONS, required=False, type=str)

    def _run(self, args: argparse.Namespace) -> int:
        try:
            log.set_log_level_from_args(args)
            trestle_root = pathlib.Path(args.trestle_root)
            return self.assemble_profile(
                trestle_root=trestle_root,
                parent_prof_name=args.name,
                md_name=args.markdown,
                assem_prof_name=args.output,
                set_parameters=args.set_parameters,
                regenerate=args.regenerate,
                version=args.version,
                required_sections=args.required_sections,
                allowed_sections=args.allowed_sections
            )
        except Exception as e:  # pragma: no cover
            return handle_generic_command_exception(e, logger, 'Assembly of markdown to profile failed')

    @staticmethod
    def _replace_alter_adds(profile: prof.Profile, alters: List[prof.Alter]) -> bool:
        """Replace the alter adds in the orig_profile with the new ones and return True if changed."""
        changed = False
        if not profile.modify:
            profile.modify = prof.Modify(alters=alters)
            if alters:
                changed = True
        elif not profile.modify.alters:
            profile.modify.alters = alters
            if alters:
                changed = True
        else:
            alter_dict = {}
            # if an alter has adds - remove them up front and build dict of alters by control id
            for alter in profile.modify.alters:
                alter.adds = None
                alter_dict[alter.control_id] = alter
            # now go through new alters and add them to each control in dict by control id
            for new_alter in alters:
                alter = alter_dict.get(new_alter.control_id, None)
                if alter:
                    # even though we removed adds at start, we may have added one already
                    if alter.adds:
                        alter.adds.extend(new_alter.adds)
                    else:
                        alter.adds = new_alter.adds
                    # update the dict with the new alter with its added adds
                    alter_dict[new_alter.control_id] = alter
            # get the new list of alters from the dict and update profile
            new_alters = list(alter_dict.values())
            if profile.modify.alters != new_alters:
                changed = True
            profile.modify.alters = new_alters
        return changed

    @staticmethod
    def _replace_modify_set_params(
        profile: prof.Profile, param_dict: Dict[str, Any], param_map: Dict[str, str]
    ) -> bool:
        """
        Replace the set_params in the profile with list and values from markdown.

        Notes:
            Returns whether or not change was made.
        """
        changed = False
        if param_dict:
            if not profile.modify:
                profile.modify = prof.Modify()
            new_set_params: List[prof.SetParameter] = []
            for key, sub_param_dict in param_dict.items():
                if sub_param_dict:
                    sub_param_dict['id'] = key
                    param = ModelUtils.dict_to_parameter(sub_param_dict)
                    new_set_params.append(
                        prof.SetParameter(param_id=key, label=param.label, values=param.values, select=param.select)
                    )
            if profile.modify.set_parameters != new_set_params:
                changed = True
            # sort the params first by control sorting then by param_id
            profile.modify.set_parameters = sorted(
                new_set_params, key=lambda param: (param_map[param.param_id], param.param_id)
            )
        return changed

    @staticmethod
    def assemble_profile(
        trestle_root: pathlib.Path,
        parent_prof_name: str,
        md_name: str,
        assem_prof_name: str,
        set_parameters: bool,
        regenerate: bool,
        version: Optional[str],
        required_sections: Optional[str],
        allowed_sections: Optional[List[str]]
    ) -> int:
        """
        Assemble the markdown directory into a json profile model file.

        Args:
            trestle_root: The trestle root directory
            parent_prof_name: Optional name of profile used to generate the markdown (default is assem_prof_name)
            md_name: The name of the directory containing the markdown control files for the profile
            assem_prof_name: The name of the assembled profile.  It can be the same as the parent to overwrite
            set_parameters: Use the parameters in the yaml header to specify values for setparameters in the profile
            regenerate: Whether to regenerate the uuid's in the profile
            version: Optional version for the assembled profile
            required_sections: Optional List of required sections in assembled profile, as comma-separated short names
            allowed_sections: Optional list of section short names that are allowed, as comma-separated short names

        Returns:
            0 on success, 1 otherwise

        Notes:
            There must already be a profile model and it will either be updated or a new json profile created.
            The generated markdown has the current values for parameters of controls being imported, as set by
            the original catalog and any intermediate profiles.  It also shows the current SetParameters being applied
            by this profile.  That list of SetParameters can be edited by changing the assigned values and adding or
            removing SetParameters from that list.  During assembly that list will be used to create the SetParameters
            in the assembled profile if the --set-parameters option is specified.
        """
        md_dir = trestle_root / md_name
        if not md_dir.exists():
            raise TrestleError(f'Markdown directory {md_name} does not exist.')

        if not parent_prof_name:
            parent_prof_name = assem_prof_name

<<<<<<< HEAD
        try:
            parent_prof, parent_prof_path = ModelUtils.load_top_level_model(
                trestle_root,
                parent_prof_name,
                prof.Profile
            )
        except Exception as e:
            raise TrestleError(f'Error loading original profile {parent_prof_name}: {e}')
=======
        parent_prof, parent_prof_path = ModelUtils.load_top_level_model(trestle_root, parent_prof_name, prof.Profile)
>>>>>>> 1ba9a35d
        new_content_type = FileContentType.path_to_content_type(parent_prof_path)

        required_sections_list = required_sections.split(',') if required_sections else []

        # load the editable sections of the markdown and create Adds for them
        # then overwrite the Adds in the existing profile with the new ones
        # keep track if any changes were made
        md_dir = trestle_root / md_name
        found_alters, param_dict, param_map = CatalogInterface.read_additional_content(md_dir, required_sections_list)
        if allowed_sections:
            for alter in found_alters:
                for add in alter.adds:
                    for part in add.parts:
                        if part.name not in allowed_sections:
                            raise TrestleError(f'Profile has alter with name {part.name} not in allowed sections.')
        ProfileAssemble._replace_alter_adds(parent_prof, found_alters)
        if set_parameters:
            ProfileAssemble._replace_modify_set_params(parent_prof, param_dict, param_map)

        if version:
            parent_prof.metadata.version = com.Version(__root__=version)

        assem_prof_path = ModelUtils.path_for_top_level_model(
            trestle_root, assem_prof_name, prof.Profile, new_content_type
        )

        if assem_prof_path.exists():
            _, _, existing_prof = ModelUtils.load_distributed(assem_prof_path, trestle_root)
            if ModelUtils.models_are_equivalent(existing_prof, parent_prof):
<<<<<<< HEAD
                logger.info('Assembled profile has no changes so no update of existing file.')
=======
                logger.info('Assembled profile is no different from existing version, so no update.')
>>>>>>> 1ba9a35d
                return CmdReturnCodes.SUCCESS.value

        if regenerate:
            parent_prof, _, _ = ModelUtils.regenerate_uuids(parent_prof)
        ModelUtils.update_last_modified(parent_prof)

        if assem_prof_path.parent.exists():
<<<<<<< HEAD
            logger.info('Creating profile from markdown and destination profile directory exists, so updating.')
            try:
                shutil.rmtree(str(assem_prof_path.parent))
            except OSError as e:
                raise TrestleError(
                    f'OSError deleting existing catalog directory with rmtree {assem_prof_path.parent}: {e}'
                )
        try:
            assem_prof_path.parent.mkdir()
            parent_prof.oscal_write(assem_prof_path)
        except OSError as e:
            raise TrestleError(f'OSError writing profile from markdown to {assem_prof_path.parent}: {e}')
=======
            logger.info('Creating profile from markdown and destination profile exists, so updating.')
            shutil.rmtree(str(assem_prof_path.parent))

        assem_prof_path.parent.mkdir(parents=True, exist_ok=True)
        parent_prof.oscal_write(assem_prof_path)
>>>>>>> 1ba9a35d
        return CmdReturnCodes.SUCCESS.value<|MERGE_RESOLUTION|>--- conflicted
+++ resolved
@@ -325,18 +325,7 @@
         if not parent_prof_name:
             parent_prof_name = assem_prof_name
 
-<<<<<<< HEAD
-        try:
-            parent_prof, parent_prof_path = ModelUtils.load_top_level_model(
-                trestle_root,
-                parent_prof_name,
-                prof.Profile
-            )
-        except Exception as e:
-            raise TrestleError(f'Error loading original profile {parent_prof_name}: {e}')
-=======
         parent_prof, parent_prof_path = ModelUtils.load_top_level_model(trestle_root, parent_prof_name, prof.Profile)
->>>>>>> 1ba9a35d
         new_content_type = FileContentType.path_to_content_type(parent_prof_path)
 
         required_sections_list = required_sections.split(',') if required_sections else []
@@ -366,11 +355,7 @@
         if assem_prof_path.exists():
             _, _, existing_prof = ModelUtils.load_distributed(assem_prof_path, trestle_root)
             if ModelUtils.models_are_equivalent(existing_prof, parent_prof):
-<<<<<<< HEAD
-                logger.info('Assembled profile has no changes so no update of existing file.')
-=======
                 logger.info('Assembled profile is no different from existing version, so no update.')
->>>>>>> 1ba9a35d
                 return CmdReturnCodes.SUCCESS.value
 
         if regenerate:
@@ -378,24 +363,9 @@
         ModelUtils.update_last_modified(parent_prof)
 
         if assem_prof_path.parent.exists():
-<<<<<<< HEAD
-            logger.info('Creating profile from markdown and destination profile directory exists, so updating.')
-            try:
-                shutil.rmtree(str(assem_prof_path.parent))
-            except OSError as e:
-                raise TrestleError(
-                    f'OSError deleting existing catalog directory with rmtree {assem_prof_path.parent}: {e}'
-                )
-        try:
-            assem_prof_path.parent.mkdir()
-            parent_prof.oscal_write(assem_prof_path)
-        except OSError as e:
-            raise TrestleError(f'OSError writing profile from markdown to {assem_prof_path.parent}: {e}')
-=======
             logger.info('Creating profile from markdown and destination profile exists, so updating.')
             shutil.rmtree(str(assem_prof_path.parent))
 
         assem_prof_path.parent.mkdir(parents=True, exist_ok=True)
         parent_prof.oscal_write(assem_prof_path)
->>>>>>> 1ba9a35d
         return CmdReturnCodes.SUCCESS.value