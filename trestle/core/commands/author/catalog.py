--- conflicted
+++ resolved
@@ -205,14 +205,7 @@
         # the parent can be a separate catalog or the destination assembled catalog if it exists
         # but this is the catalog that the markdown is merged into in memory
         if parent_cat_name:
-<<<<<<< HEAD
-            try:
-                parent_cat, parent_cat_path = ModelUtils.load_top_level_model(trestle_root, parent_cat_name, Catalog)
-            except Exception as e:
-                raise TrestleError(f'Error loading original catalog {parent_cat_name}: {e}')
-=======
             parent_cat, parent_cat_path = ModelUtils.load_top_level_model(trestle_root, parent_cat_name, Catalog)
->>>>>>> 1ba9a35d
             parent_cat_interface = CatalogInterface(parent_cat)
             # merge the just-read md catalog into the original json
             parent_cat_interface.merge_catalog(md_catalog, set_parameters)
@@ -238,24 +231,9 @@
         assem_cat_path = ModelUtils.path_for_top_level_model(trestle_root, assem_cat_name, Catalog, new_content_type)
 
         if assem_cat_path.parent.exists():
-<<<<<<< HEAD
-            logger.info('Creating catalog from markdown and destination catalog directory exists, so overwriting.')
-            try:
-                shutil.rmtree(str(assem_cat_path.parent))
-            except OSError as e:
-                raise TrestleError(
-                    f'OSError deleting existing catalog directory with rmtree {assem_cat_path.parent}: {e}'
-                )
-        try:
-            assem_cat_path.parent.mkdir()
-            md_catalog.oscal_write(assem_cat_path.parent / 'catalog.json')
-        except OSError as e:
-            raise TrestleError(f'OSError writing catalog from markdown to {assem_cat_path.parent}: {e}')
-=======
             logger.info('Creating catalog from markdown and destination catalog exists, so updating.')
             shutil.rmtree(str(assem_cat_path.parent))
 
         assem_cat_path.parent.mkdir(parents=True, exist_ok=True)
         md_catalog.oscal_write(assem_cat_path.parent / 'catalog.json')
->>>>>>> 1ba9a35d
         return CmdReturnCodes.SUCCESS.value