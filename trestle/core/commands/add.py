# -*- mode:python; coding:utf-8 -*-

# Copyright (c) 2020 IBM Corp. All rights reserved.
#
# Licensed under the Apache License, Version 2.0 (the "License");
# you may not use this file except in compliance with the License.
# You may obtain a copy of the License at
#
#     http://www.apache.org/licenses/LICENSE-2.0
#
# Unless required by applicable law or agreed to in writing, software
# distributed under the License is distributed on an "AS IS" BASIS,
# WITHOUT WARRANTIES OR CONDITIONS OF ANY KIND, either express or implied.
# See the License for the specific language governing permissions and
# limitations under the License.
"""Trestle Add Command."""

import pathlib
from typing import List, Type

from ilcli import Command  # type: ignore

import trestle.core.const as const
import trestle.core.err as err
from trestle.core import utils
from trestle.core.base_model import OscalBaseModel
from trestle.core.models.actions import CreatePathAction, UpdateAction, WriteFileAction
from trestle.core.models.elements import Element, ElementPath
from trestle.core.models.file_content_type import FileContentType
from trestle.core.models.plans import Plan
from trestle.utils import fs


class AddCmd(Command):
    """Add a subcomponent to an existing model."""

    name = 'add'

    def _init_arguments(self) -> None:
        self.add_argument(
            f'-{const.ARG_FILE_SHORT}',
            f'--{const.ARG_FILE}',
            help=const.ARG_DESC_FILE + ' to add component/subcomponent to.',
            required=True
        )
        self.add_argument(
            f'-{const.ARG_ELEMENT_SHORT}',
            f'--{const.ARG_ELEMENT}',
            help=const.ARG_DESC_ELEMENT + ' to add.',
            required=True
        )

    def _run(self, args) -> int:
        """Add an OSCAL component/subcomponent to the specified component.

        This method takes input a filename and a list of comma-seperated element path. Element paths are field aliases.
        The method first finds the parent model from the file and loads the file into the model.
        Then the method executes 'add' for each of the element paths specified.
        """
        args = args.__dict__

        file_path = pathlib.Path(args[const.ARG_FILE])

        # Get parent model and then load json into parent model
        parent_model, parent_alias = fs.get_contextual_model_type(file_path.absolute())
        parent_object = parent_model.oscal_read(file_path.absolute())
        parent_element = Element(parent_object, utils.classname_to_alias(parent_model.__name__, 'json'))

        add_plan = Plan()

        # Do _add for each element_path specified in args
        element_paths: List[str] = args[const.ARG_ELEMENT].split(',')
        for elm_path_str in element_paths:
            element_path = ElementPath(elm_path_str)
            update_action, parent_element = self.add(element_path, parent_model, parent_element)
            add_plan.add_action(update_action)

        create_action = CreatePathAction(file_path.absolute(), True)
        write_action = WriteFileAction(
            file_path.absolute(), parent_element, FileContentType.to_content_type(file_path.suffix)
        )

        add_plan.add_action(create_action)
        add_plan.add_action(write_action)

        add_plan.simulate()
        add_plan.execute()

        return 0

    @classmethod
<<<<<<< HEAD
    def add(
        cls,
        file_path: pathlib.Path,
        element_path: ElementPath,
        parent_model: Type[OscalBaseModel],
        parent_element: Element
    ) -> None:
        """For a file_path and element_path, add a child model to the parent_element of a given parent_model.
=======
    def add(cls, element_path, parent_model, parent_element):
        """For a element_path, add a child model to the parent_element of a given parent_model.
>>>>>>> a99b19c0

        First we find the child model at the specified element path and instantiate it with default values.
        Then we check if there's already existing element at that path, in which case we append the child model
        to the existing list of dict.
        Then we set up an action plan to update the model (specified by file_path) in memory, create a file
        at the same location and write the file.
        We update the parent_element to prepare for next adds in the chain
        """
        element_path_list = element_path.get_full_path_parts()
        if '*' in element_path_list:
            raise err.TrestleError('trestle add does not support Wildcard element path.')
        # Get child model
        try:
            child_model = utils.get_target_model(element_path_list, parent_model)
            # Create child element with sample values
            child_object = utils.get_sample_model(child_model)

            if parent_element.get_at(element_path) is not None:
                # The element already exists
                if type(parent_element.get_at(element_path)) is list:
                    child_object = parent_element.get_at(element_path) + child_object
                elif type(parent_element.get_at(element_path)) is dict:
                    child_object = {**parent_element.get_at(element_path), **child_object}
                else:
                    raise err.TrestleError('Already exists and is not a list or dictionary.')

        except Exception as e:
            raise err.TrestleError(f'Bad element path. {str(e)}')

        update_action = UpdateAction(
            sub_element=child_object, dest_element=parent_element, sub_element_path=element_path
        )
<<<<<<< HEAD
        create_action = CreatePathAction(file_path.absolute(), True)
        write_action = WriteFileAction(
            file_path.absolute(), parent_element, FileContentType.to_content_type(file_path.suffix)
        )

        add_plan = Plan()
        add_plan.add_action(update_action)
        add_plan.add_action(create_action)
        add_plan.add_action(write_action)
        add_plan.simulate()
        add_plan.execute()
=======
        parent_element = parent_element.set_at(element_path, child_object)

        return update_action, parent_element
>>>>>>> a99b19c0
<|MERGE_RESOLUTION|>--- conflicted
+++ resolved
@@ -16,14 +16,13 @@
 """Trestle Add Command."""
 
 import pathlib
-from typing import List, Type
+from typing import List
 
 from ilcli import Command  # type: ignore
 
 import trestle.core.const as const
 import trestle.core.err as err
 from trestle.core import utils
-from trestle.core.base_model import OscalBaseModel
 from trestle.core.models.actions import CreatePathAction, UpdateAction, WriteFileAction
 from trestle.core.models.elements import Element, ElementPath
 from trestle.core.models.file_content_type import FileContentType
@@ -89,19 +88,8 @@
         return 0
 
     @classmethod
-<<<<<<< HEAD
-    def add(
-        cls,
-        file_path: pathlib.Path,
-        element_path: ElementPath,
-        parent_model: Type[OscalBaseModel],
-        parent_element: Element
-    ) -> None:
-        """For a file_path and element_path, add a child model to the parent_element of a given parent_model.
-=======
     def add(cls, element_path, parent_model, parent_element):
         """For a element_path, add a child model to the parent_element of a given parent_model.
->>>>>>> a99b19c0
 
         First we find the child model at the specified element path and instantiate it with default values.
         Then we check if there's already existing element at that path, in which case we append the child model
@@ -134,20 +122,6 @@
         update_action = UpdateAction(
             sub_element=child_object, dest_element=parent_element, sub_element_path=element_path
         )
-<<<<<<< HEAD
-        create_action = CreatePathAction(file_path.absolute(), True)
-        write_action = WriteFileAction(
-            file_path.absolute(), parent_element, FileContentType.to_content_type(file_path.suffix)
-        )
-
-        add_plan = Plan()
-        add_plan.add_action(update_action)
-        add_plan.add_action(create_action)
-        add_plan.add_action(write_action)
-        add_plan.simulate()
-        add_plan.execute()
-=======
         parent_element = parent_element.set_at(element_path, child_object)
 
-        return update_action, parent_element
->>>>>>> a99b19c0
+        return update_action, parent_element