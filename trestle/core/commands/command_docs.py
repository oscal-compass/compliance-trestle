--- conflicted
+++ resolved
@@ -40,13 +40,6 @@
         super(CommandBase, self).__init__(parser, parent, name, out, err)
         self.parser.description = self.__doc__
 
-<<<<<<< HEAD
-    def _validate_arguments(self, args):
-        # if the command is 'init' then don't validate the trestle-root as it will be initialized by init command
-        if self.name in ['init', 'trestle', 'version', 'partial-object-validate']:
-            return CmdReturnCodes.SUCCESS.value
-=======
->>>>>>> b455c18c
 
 class CommandPlusDocs(CommandBase):
     """This class validates trestle-root argument.
