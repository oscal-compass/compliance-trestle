--- conflicted
+++ resolved
@@ -286,11 +286,7 @@
             auth = HTTPBasicAuth(self._username, self._password)
 
         try:
-<<<<<<< HEAD
-            response = requests.get(self._url, auth=auth, verify=verify, timeout=20)
-=======
             response = requests.get(self._url, auth=auth, verify=verify, timeout=30)
->>>>>>> a6333270
         except Exception as e:
             raise TrestleError(f'Cache update failure to connect via HTTPS: {self._url} ({e})')
 
