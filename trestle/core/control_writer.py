--- conflicted
+++ resolved
@@ -71,34 +71,13 @@
         title = f'{control_id} -{group_name} {control_title}'
 
         header_title = 'Control Statement'
-<<<<<<< HEAD
-        if sections_dict and sections_dict[const.STATEMENT]:
-            header_title = sections_dict[const.STATEMENT]
-=======
->>>>>>> c93b4a15
         self._md_file.new_header(level=1, title=title)
         self._md_file.new_header(level=2, title=header_title)
         self._md_file.set_indent_level(-1)
         self._add_part_and_its_items(control, const.STATEMENT, 'item')
         self._md_file.set_indent_level(-1)
 
-<<<<<<< HEAD
-    def _add_control_statement_ssp(self, control: cat.Control) -> None:
-        """Add the control statement and items to the markdown SSP."""
-        self._md_file.new_paragraph()
-        label = ControlInterface.get_label(control)
-        label = label if label else control.id.upper()
-        title = f'{label} - {control.title}'
-        self._md_file.new_header(level=1, title=title)
-        self._md_file.new_header(level=2, title='Control Statement')
-        self._md_file.set_indent_level(-1)
-        self._add_part_and_its_items(control, const.STATEMENT, 'item')
-        self._md_file.set_indent_level(-1)
-
-    def _add_control_objective(self, control: cat.Control, sections_dict: Optional[Dict[str, str]] = None) -> None:
-=======
     def _add_control_objective(self, control: cat.Control) -> None:
->>>>>>> c93b4a15
         if control.parts:
             for part in control.parts:
                 if part.name == 'objective':
@@ -234,7 +213,7 @@
             if comp_def_format:
                 status = ControlInterface.get_status_from_props(control)
                 self._insert_status(status, 3)
-        part_label = const.STATEMENT
+        part_label = 'Statement'
         for comp_name, dic in comp_dict.items():
             if part_label in dic:
                 if comp_name != const.SSP_MAIN_COMP_NAME:
@@ -384,76 +363,4 @@
         if context.required_sections:
             self._prompt_required_sections(context.required_sections, added_sections)
 
-<<<<<<< HEAD
-        self._md_file.write_out()
-
-    def write_control_with_sections(
-        self,
-        control: cat.Control,
-        group_title: str,
-        sections: List[str],
-        sections_dict: Optional[Dict[str, str]] = None,
-        label_column: bool = True,
-        add_group_to_title: bool = False
-    ) -> str:
-        """Write the control into markdown file with specified sections."""
-        self._md_file = MDWriter(None)
-        self._sections_dict = sections_dict
-        if not isinstance(group_title, str):
-            raise TrestleError(f'Group title must be provided and be a string, instead received: {group_title}')
-
-        for section in sections:
-            if const.STATEMENT == section:
-                self._add_control_statement(control, group_title, sections_dict, True, add_group_to_title)
-
-            elif 'objective' == section:
-                self._add_control_objective(control, sections_dict)
-
-            elif 'table_of_parameters' == section:
-                self.get_params(control, label_column, self._md_file)
-            else:
-                self._add_one_section(control, section)
-
-        return '\n'.join(self._md_file._lines)
-
-    def get_control_statement(self, control: cat.Control) -> List[str]:
-        """Get the control statement as formatted markdown from a control."""
-        self._md_file = MDWriter(None)
-        self._add_control_statement_ssp(control)
-        return self._md_file.get_lines()
-
-    def get_params(self, control: cat.Control, label_column=False, md_file=None) -> List[str]:
-        """Get parameters of a control as a markdown table for ssp_io, with optional third label column."""
-        param_dict = ControlInterface.get_control_param_dict(control, False)
-
-        if param_dict:
-            if md_file:
-                self._md_file = md_file
-            else:
-                self._md_file = MDWriter(None)
-            self._md_file.new_paragraph()
-            self._md_file.set_indent_level(-1)
-            if label_column:
-                self._md_file.new_table(
-                    [
-                        [
-                            key,
-                            ControlInterface.param_to_str(param_dict[key], ParameterRep.VALUE_OR_EMPTY_STRING),
-                            ControlInterface.param_to_str(param_dict[key], ParameterRep.LABEL_OR_CHOICES, True),
-                        ] for key in param_dict.keys()
-                    ], ['Parameter ID', 'Values', 'Label or Choices']
-                )
-            else:
-                self._md_file.new_table(
-                    [
-                        [key, ControlInterface.param_to_str(param_dict[key], ParameterRep.VALUE_OR_LABEL_OR_CHOICES)]
-                        for key in param_dict.keys()
-                    ], ['Parameter ID', 'Values']
-                )
-            self._md_file.set_indent_level(-1)
-            return self._md_file.get_lines()
-
-        return []
-=======
-        self._md_file.write_out()
->>>>>>> c93b4a15
+        self._md_file.write_out()