# -*- mode:python; coding:utf-8 -*-
# Copyright (c) 2020 IBM Corp. All rights reserved.
#
# Licensed under the Apache License, Version 2.0 (the "License");
# you may not use this file except in compliance with the License.
# You may obtain a copy of the License at

#     http://www.apache.org/licenses/LICENSE-2.0
#
# Unless required by applicable law or agreed to in writing, software
# distributed under the License is distributed on an "AS IS" BASIS,
# WITHOUT WARRANTIES OR CONDITIONS OF ANY KIND, either express or implied.
# See the License for the specific language governing permissions and
# limitations under the License.
"""Utilities for dealing with models."""
import importlib
import warnings
from typing import Any, List, Tuple, Type, no_type_check

from datamodel_code_generator.parser.base import camel_to_snake

from pydantic import BaseModel

import trestle.core.const as const
import trestle.core.err as err


def get_elements_of_model_type(object_of_interest, type_of_interest):
    """
    Return a flat list of a given type of pydantic object based on a presumed encompasing root object.

    One warning. This object preserves the underlying object tree. So when you use this function do NOT recurse on the
    results or you will end up with duplication errors.
    """
    loi = []
    if type(object_of_interest) == type_of_interest:
        loi.append(object_of_interest)
        # keep going
    if type(object_of_interest) is list:
        for item in object_of_interest:
            loi.extend(get_elements_of_model_type(item, type_of_interest))

    if isinstance(object_of_interest, BaseModel):
        for field in object_of_interest.__fields_set__:
            if field == '__root__':
                continue
            loi.extend(get_elements_of_model_type(getattr(object_of_interest, field), type_of_interest))
    return loi


<<<<<<< HEAD
def class_to_oscal(class_name: str, mode: str) -> str:
=======
def find_values_by_name_generic(object_of_interest, var_name: str) -> List:
    """Traverse object and return list of the values in dicts, tuples associated with variable name."""
    loe = []
    # looking for a dict or 2-element tuple containing specified variable name
    if type(object_of_interest) == dict:
        for key, value in object_of_interest.items():
            if (key == var_name) and value:
                # found one so append its value to list
                loe.append(value)
            else:
                new_list = find_values_by_name_generic(value, var_name)
                if new_list:
                    loe.extend(new_list)
    elif type(object_of_interest) == tuple and len(object_of_interest) == 2 and object_of_interest[0] == var_name:
        if object_of_interest[1]:
            loe.append(object_of_interest[1])
    elif type(object_of_interest) != str:
        try:
            # iterate over any iterable and recurse on its items
            o_iter = iter(object_of_interest)
        except Exception:
            # it is not a dict and not iterable
            pass
        else:
            next_item = next(o_iter, None)
            while next_item is not None:
                new_list = find_values_by_name_generic(next_item, var_name)
                if new_list:
                    loe.extend(new_list)
                next_item = next(o_iter, None)
            return loe
    return loe


def has_no_duplicate_values_generic(object_of_interest, var_name):
    """Determine if duplicate values of variable exist in object."""
    loe = find_values_by_name_generic(object_of_interest, var_name)
    return len(loe) == len(set(loe))


def find_values_by_type(object_of_interest, type_of_interest):
    """Traverse object and return list of values of specified type."""
    loe = []
    # looking for a dict or 2-element tuple containing specified variable name
    if type(object_of_interest) == type_of_interest:
        loe.append(object_of_interest)
        return loe
    if type(object_of_interest) == dict:
        for value in object_of_interest.values():
            new_list = find_values_by_type(value, type_of_interest)
            if new_list:
                loe.extend(new_list)
    elif type(object_of_interest) != str:
        try:
            # iterate over any iterable and recurse on its items
            o_iter = iter(object_of_interest)
        except Exception:
            # it is not a dict and not iterable
            pass
        else:
            next_item = next(o_iter, None)
            while next_item is not None:
                new_list = find_values_by_type(next_item, type_of_interest)
                if new_list:
                    loe.extend(new_list)
                next_item = next(o_iter, None)
            return loe
    return loe


def has_no_duplicate_values_by_type(object_of_interest, type_of_interest):
    """Determine if duplicate values of type exist in object."""
    loe = find_values_by_type(object_of_interest, type_of_interest)
    n = len(loe)
    if n > 1:
        for i in range(n - 1):
            for j in range(i + 1, n):
                if loe[i] == loe[j]:
                    return False
    return True


def find_values_by_name(object_of_interest, name_of_interest):
    """Traverse object and return list of values of specified name."""
    loe = []
    if isinstance(object_of_interest, BaseModel):
        value = getattr(object_of_interest, name_of_interest, None)
        if value is not None:
            loe.append(value)
        fields = getattr(object_of_interest, '__fields_set__', None)
        if fields is not None:
            for field in fields:
                loe.extend(find_values_by_name(getattr(object_of_interest, field, None), name_of_interest))
    elif type(object_of_interest) is list:
        for item in object_of_interest:
            loe.extend(find_values_by_name(item, name_of_interest))
    elif type(object_of_interest) is dict:
        for item in object_of_interest.values():
            loe.extend(find_values_by_name(item, name_of_interest))
    return loe


def has_no_duplicate_values_by_name(object_of_interest, name_of_interest):
    """Determine if duplicate values of type exist in object."""
    loe = find_values_by_name(object_of_interest, name_of_interest)
    return len(loe) == len(set(loe))


def classname_to_alias(classname: str, mode: str) -> str:
>>>>>>> 4aaa89d4
    """
    Return oscal key name or field element name based on class name.

    This is applicable when asking for a singular element.
    """
    suffix = classname.split('.')[-1]

    if mode == 'json':
        return camel_to_dash(suffix)
    elif mode == 'field':
        return camel_to_snake(suffix)
    else:
        raise err.TrestleError('Bad option')


def camel_to_dash(name: str) -> str:
    """Convert camelcase to dashcase."""
    return camel_to_snake(name).replace('_', '-')


def pascal_case_split(pascal_str: str) -> List[str]:
    """Parse a pascal case string (e.g. a ClassName) and return a list of strings."""
    warnings.warn('trestle.utils.pascal_case_split function is deprecated', DeprecationWarning)
    start_idx = [i for i, e in enumerate(pascal_str) if e.isupper()] + [len(pascal_str)]
    return [pascal_str[x:y] for x, y in zip(start_idx, start_idx[1:])]


@no_type_check
def get_root_model(module_name: str) -> Tuple[Type[Any], str]:
    """Get the root model class and alias based on the module."""
    try:
        module = importlib.import_module(module_name)
    except ModuleNotFoundError as e:
        raise err.TrestleError(str(e))

    if hasattr(module, 'Model'):
        model_metadata = next(iter(module.Model.__fields__.values()))
        return (model_metadata.type_, model_metadata.alias)
    else:
        raise err.TrestleError('Invalid module')


def is_collection_field_type(field_type: Type[Any]) -> bool:
    """Check if model type is a  a generic collection model such as a typed list or a typed dict."""
    if hasattr(field_type, '__origin__') and hasattr(field_type, '__args__') and (list in field_type.mro()
                                                                                  or dict in field_type.mro()):
        return True

    return False


def get_inner_type(collection_field_type) -> Type[Any]:
    """Get the inner model in a generic collection model such as a List or a Dict."""
    if is_collection_field_type(collection_field_type):
        return collection_field_type.__args__[-1]
    else:
        raise err.TrestleError('Model type is not a Dict or List')


def get_singular_alias_from_collection_model(model) -> str:
    """Get the alias in the singular form of the collection model."""
    singular_model_class = get_inner_type(model)
    if isinstance(singular_model_class, type):
        singular_model_name = singular_model_class.__name__
    else:
        raise err.TrestleError('Cannot retrieve name of inner class')
    return camel_to_dash(singular_model_name)


def get_cwm(contextual_path: list) -> str:
    """
    Get current working module name based on the contextual path.

    If the directory the user is running the trestle command from is not a source folder of a model type, this function
    will not return anything. Otherwise, it will return the module representing the context.
    """
    if len(contextual_path) > 1:
        plural_model_type = contextual_path[1]
        model_type_module_name = const.MODELTYPE_TO_MODELMODULE[plural_model_type]
        return model_type_module_name

    return ''<|MERGE_RESOLUTION|>--- conflicted
+++ resolved
@@ -48,119 +48,7 @@
     return loi
 
 
-<<<<<<< HEAD
 def class_to_oscal(class_name: str, mode: str) -> str:
-=======
-def find_values_by_name_generic(object_of_interest, var_name: str) -> List:
-    """Traverse object and return list of the values in dicts, tuples associated with variable name."""
-    loe = []
-    # looking for a dict or 2-element tuple containing specified variable name
-    if type(object_of_interest) == dict:
-        for key, value in object_of_interest.items():
-            if (key == var_name) and value:
-                # found one so append its value to list
-                loe.append(value)
-            else:
-                new_list = find_values_by_name_generic(value, var_name)
-                if new_list:
-                    loe.extend(new_list)
-    elif type(object_of_interest) == tuple and len(object_of_interest) == 2 and object_of_interest[0] == var_name:
-        if object_of_interest[1]:
-            loe.append(object_of_interest[1])
-    elif type(object_of_interest) != str:
-        try:
-            # iterate over any iterable and recurse on its items
-            o_iter = iter(object_of_interest)
-        except Exception:
-            # it is not a dict and not iterable
-            pass
-        else:
-            next_item = next(o_iter, None)
-            while next_item is not None:
-                new_list = find_values_by_name_generic(next_item, var_name)
-                if new_list:
-                    loe.extend(new_list)
-                next_item = next(o_iter, None)
-            return loe
-    return loe
-
-
-def has_no_duplicate_values_generic(object_of_interest, var_name):
-    """Determine if duplicate values of variable exist in object."""
-    loe = find_values_by_name_generic(object_of_interest, var_name)
-    return len(loe) == len(set(loe))
-
-
-def find_values_by_type(object_of_interest, type_of_interest):
-    """Traverse object and return list of values of specified type."""
-    loe = []
-    # looking for a dict or 2-element tuple containing specified variable name
-    if type(object_of_interest) == type_of_interest:
-        loe.append(object_of_interest)
-        return loe
-    if type(object_of_interest) == dict:
-        for value in object_of_interest.values():
-            new_list = find_values_by_type(value, type_of_interest)
-            if new_list:
-                loe.extend(new_list)
-    elif type(object_of_interest) != str:
-        try:
-            # iterate over any iterable and recurse on its items
-            o_iter = iter(object_of_interest)
-        except Exception:
-            # it is not a dict and not iterable
-            pass
-        else:
-            next_item = next(o_iter, None)
-            while next_item is not None:
-                new_list = find_values_by_type(next_item, type_of_interest)
-                if new_list:
-                    loe.extend(new_list)
-                next_item = next(o_iter, None)
-            return loe
-    return loe
-
-
-def has_no_duplicate_values_by_type(object_of_interest, type_of_interest):
-    """Determine if duplicate values of type exist in object."""
-    loe = find_values_by_type(object_of_interest, type_of_interest)
-    n = len(loe)
-    if n > 1:
-        for i in range(n - 1):
-            for j in range(i + 1, n):
-                if loe[i] == loe[j]:
-                    return False
-    return True
-
-
-def find_values_by_name(object_of_interest, name_of_interest):
-    """Traverse object and return list of values of specified name."""
-    loe = []
-    if isinstance(object_of_interest, BaseModel):
-        value = getattr(object_of_interest, name_of_interest, None)
-        if value is not None:
-            loe.append(value)
-        fields = getattr(object_of_interest, '__fields_set__', None)
-        if fields is not None:
-            for field in fields:
-                loe.extend(find_values_by_name(getattr(object_of_interest, field, None), name_of_interest))
-    elif type(object_of_interest) is list:
-        for item in object_of_interest:
-            loe.extend(find_values_by_name(item, name_of_interest))
-    elif type(object_of_interest) is dict:
-        for item in object_of_interest.values():
-            loe.extend(find_values_by_name(item, name_of_interest))
-    return loe
-
-
-def has_no_duplicate_values_by_name(object_of_interest, name_of_interest):
-    """Determine if duplicate values of type exist in object."""
-    loe = find_values_by_name(object_of_interest, name_of_interest)
-    return len(loe) == len(set(loe))
-
-
-def classname_to_alias(classname: str, mode: str) -> str:
->>>>>>> 4aaa89d4
     """
     Return oscal key name or field element name based on class name.
 
