# -*- mode:python; coding:utf-8 -*-
# Copyright (c) 2020 IBM Corp. All rights reserved.
#
# Licensed under the Apache License, Version 2.0 (the "License");
# you may not use this file except in compliance with the License.
# You may obtain a copy of the License at

#     http://www.apache.org/licenses/LICENSE-2.0
#
# Unless required by applicable law or agreed to in writing, software
# distributed under the License is distributed on an "AS IS" BASIS,
# WITHOUT WARRANTIES OR CONDITIONS OF ANY KIND, either express or implied.
# See the License for the specific language governing permissions and
# limitations under the License.
"""Model parsing for use when models themselves must be infered and are not known.

Under most use cases trestle.core.base_model.OscalBaseModel provides functionality for loading Oscal models from files.
However, under some circumstances are unknown. Use of functionality in this module should be avoided and inspected
when used as to it's appropriateness.
"""

import importlib
import logging
import pathlib
from typing import Any, Dict, Optional

from trestle.core import const
from trestle.core.base_model import OscalBaseModel
from trestle.core.err import TrestleError
from trestle.utils import fs

logger = logging.getLogger(__name__)


def _parse_dict(data: Dict[str, Any], model_name: str) -> OscalBaseModel:
    """Load a model from the data dict.

<<<<<<< HEAD
    Argument:
        model_name: it should be of the form module.class
                    class should be a Pydantic class that supports `parse_obj` method
=======
    This functionality is provided for situations when the OSCAL data type is not known ahead of time. Here the model
    has been loaded into memory using json loads or similar and passed as a dict.

    Args:
        data: Oscal data loaded into memory in a dictionary with the `root key` removed.
        model_name: it should be of the form <module>.<class> from trestle.oscal.* modules

    Returns:
        The oscal s
>>>>>>> aad70181
    """
    if data is None:
        raise TrestleError('data name is required')

    if model_name is None:
        raise TrestleError('model_name is required')

    parts = model_name.split('.')
    class_name = parts.pop()
    module_name = '.'.join(parts)

    logger.debug(f'Loading class "{class_name}" from "{module_name}"')
    module = importlib.import_module(module_name)
    mclass = getattr(module, class_name)
    if mclass is None:
        raise TrestleError(f'class "{class_name}" could not be found in "{module_name}"')

    instance = mclass.parse_obj(data)
    return instance


def root_key(data: Dict[str, Any]) -> str:
    """Find root model name in the data."""
    if len(data.items()) == 1:
        return next(iter(data))

    raise TrestleError('data does not contain a root key')


def to_class_name(name: str) -> str:
    """Convert to pascal class name."""
    if name.find('-') != -1:
        parts = name.split('-')

        for i, part in enumerate(parts):
            parts[i] = part.capitalize()

        name = ''.join(parts)
        return name

    chars = list(name)
    chars[0] = chars[0].upper()
    return ''.join(chars)


def to_full_model_name(root_key: str, name: str = None) -> Optional[str]:
    """Find model name from the root_key in the file."""
    try:
        # process root key and extract model name
        module_name = root_key.lower()
        if root_key.find('-') != -1:
            parts = root_key.split('-')
            module_name = parts[0]

            for i, part in enumerate(parts):
                parts[i] = part.capitalize()

            name = ''.join(parts)

        # check for module with the root-key
        module = importlib.import_module(f'{const.PACKAGE_OSCAL}.{module_name}')

        # prepare class name
        if name is None:
            name = module_name
        class_name = to_class_name(name)

        # check if class exists in the module or not
        if getattr(module, class_name) is not None:
            return f'{const.PACKAGE_OSCAL}.{module_name}.{class_name}'
    except ModuleNotFoundError as ex:
        logger.error(f'Module {module_name} not found: {ex}')
        pass

    return None


def parse_file(file_name: pathlib.Path, model_name: Optional[str]) -> OscalBaseModel:
    """Load an oscal file from the file system where the oscal model type is not known.

<<<<<<< HEAD
    Argument:
        model_name: it should be of the form module.class
                    class should be a Pydantic class that supports `parse_obj` method
=======
    Args:
        model_name: it should be of the form <module>.<class> which is derived from OscalBaseModel:
>>>>>>> aad70181
    """
    if file_name is None:
        raise TrestleError('file_name is required')

    data = fs.load_file(file_name)
    rkey = root_key(data)
    if model_name is None:
        model_name = to_full_model_name(rkey)
    return _parse_dict(data[rkey], model_name)<|MERGE_RESOLUTION|>--- conflicted
+++ resolved
@@ -35,11 +35,6 @@
 def _parse_dict(data: Dict[str, Any], model_name: str) -> OscalBaseModel:
     """Load a model from the data dict.
 
-<<<<<<< HEAD
-    Argument:
-        model_name: it should be of the form module.class
-                    class should be a Pydantic class that supports `parse_obj` method
-=======
     This functionality is provided for situations when the OSCAL data type is not known ahead of time. Here the model
     has been loaded into memory using json loads or similar and passed as a dict.
 
@@ -48,8 +43,7 @@
         model_name: it should be of the form <module>.<class> from trestle.oscal.* modules
 
     Returns:
-        The oscal s
->>>>>>> aad70181
+        The oscal model of the desired model.
     """
     if data is None:
         raise TrestleError('data name is required')
@@ -128,16 +122,12 @@
 
 
 def parse_file(file_name: pathlib.Path, model_name: Optional[str]) -> OscalBaseModel:
-    """Load an oscal file from the file system where the oscal model type is not known.
+    """
+    Load an oscal file from the file system where the oscal model type is not known.
 
-<<<<<<< HEAD
-    Argument:
-        model_name: it should be of the form module.class
-                    class should be a Pydantic class that supports `parse_obj` method
-=======
     Args:
-        model_name: it should be of the form <module>.<class> which is derived from OscalBaseModel:
->>>>>>> aad70181
+        file_name: File path
+        model_name: it should be of the form <module>.<class> which is derived from OscalBaseModel
     """
     if file_name is None:
         raise TrestleError('file_name is required')
