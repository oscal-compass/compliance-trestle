# Copyright (c) 2021 IBM Corp. All rights reserved.
#
# Licensed under the Apache License, Version 2.0 (the "License");
# you may not use this file except in compliance with the License.
# You may obtain a copy of the License at
#
#     https://www.apache.org/licenses/LICENSE-2.0
#
# Unless required by applicable law or agreed to in writing, software
# distributed under the License is distributed on an "AS IS" BASIS,
# WITHOUT WARRANTIES OR CONDITIONS OF ANY KIND, either express or implied.
# See the License for the specific language governing permissions and
# limitations under the License.
"""Provide interface to catalog allowing queries and operations at control level."""

import copy
import logging
import pathlib
import re
from typing import Callable, Dict, Iterator, List, Optional, Tuple

from pydantic import BaseModel

import trestle.core.const as const
import trestle.core.generators as gens
import trestle.oscal.catalog as cat
import trestle.oscal.ssp as ossp
from trestle.core.control_io import ControlIOReader, ControlIOWriter
from trestle.core.trestle_base_model import TrestleBaseModel
from trestle.core.utils import as_list
from trestle.oscal import common
from trestle.oscal import profile as prof

logger = logging.getLogger(__name__)


class CatalogInterface():
    """
    Interface to query and modify catalog contents.

    The catalog is contained in two separate forms:  As an actual OSCAL catalog,
    and as a separate dict providing direct lookup of a control by id.

    The two representations should be converted as needed using provided routines:
    dict -> cat: update_catalog_controls
    cat -> dict: _create_control_dict

    In normal use the dict is created by the CatalogInterface constructor,
    changes are then made to controls in the dict,
    then the catalog controls are updated by pulling from the dict back into the catalog.

    This class does no direct file i/o.  i/o is performed via ControlIO.
    """

    class ControlHandle(TrestleBaseModel):
        """Convenience class for handling controls as members of a group.

        group_id: id of parent group or '' if not in a group
        group_title: title of the group
        group_class: class of the group
        path: path of parent controls leading to this child control
        control: the control itself
        """

        group_id: str
        group_title: Optional[str]
        group_class: Optional[str]
        path: List[str]
        control: cat.Control

    def __init__(self, catalog: Optional[cat.Catalog] = None) -> None:
        """Initialize the interface with the catalog."""
        self._catalog = catalog
        self._param_dict: Dict[str, str] = {}
        self._control_dict = self._create_control_dict() if catalog else None

    def _add_params_to_dict(self, control: cat.Control) -> None:
        # this does not need to recurse because it is called for each control in the catalog
        for param in as_list(control.params):
            if param.id in self._param_dict:
                logger.warning(
                    f'Duplicate param id {param.id} in control {control.id} and {self._param_dict[param.id]}.'
                )
            self._param_dict[param.id] = control.id

    def _add_sub_controls(
        self, control_handle: ControlHandle, control_dict: Dict[str, ControlHandle], path: List[str]
    ) -> None:
        """
        Get all controls contained in this control and add it to the growing dict.

        Add all its sub-controls to the dict recursively.
        """
        if control_handle.control.controls:
            group_id = control_handle.group_id
            group_title = control_handle.group_title
            group_class = control_handle.group_class
            for sub_control in control_handle.control.controls:
                new_path = path[:]
                new_path.append(sub_control.id)
                control_handle = CatalogInterface.ControlHandle(
                    group_id=group_id,
                    group_title=group_title,
                    group_class=group_class,
                    path=new_path,
                    control=sub_control
                )
                control_dict[sub_control.id] = control_handle
                self._add_sub_controls(control_handle, control_dict, new_path)

    def _add_group_controls(self, group: cat.Group, control_dict: Dict[str, ControlHandle], path: List[str]) -> None:
        if group.controls is not None:
            group_path = path[:]
            group_path.append(group.id)
            for control in group.controls:
                new_path = group_path[:]
                new_path.append(control.id)
                control_handle = CatalogInterface.ControlHandle(
                    group_id=group.id,
                    group_title=group.title,
                    group_class=group.class_,
                    control=control,
                    path=new_path
                )
                control_dict[control.id] = control_handle
                self._add_sub_controls(control_handle, control_dict, new_path)
        if group.groups is not None:
            group_path = path[:]
            group_path.append(group.id)
            for sub_group in group.groups:
                new_path = group_path[:]
                new_path.append(sub_group.id)
                self._add_group_controls(sub_group, control_dict, new_path)

    def _create_control_dict(self) -> Dict[str, ControlHandle]:
        control_dict: Dict[str, CatalogInterface.ControlHandle] = {}
        # add controls by group
        if self._catalog.groups is not None:
            for group in self._catalog.groups:
                self._add_group_controls(group, control_dict, [])
        # now add controls not in a group, if any
        if self._catalog.controls is not None:
            group_path = ['']
            for control in self._catalog.controls:
                new_path = group_path[:]
                new_path.append(control.id)
                control_handle = CatalogInterface.ControlHandle(
                    group_id='',
                    group_title=const.MODEL_TYPE_CATALOG,
                    group_class=const.MODEL_TYPE_CATALOG,
                    control=control,
                    path=new_path
                )
                control_dict[control.id] = control_handle
                self._add_sub_controls(control_handle, control_dict, new_path)
        for handle in control_dict.values():
            self._add_params_to_dict(handle.control)
        return control_dict

    def _get_all_controls_in_list(self, controls: List[cat.Control], recurse: bool) -> List[cat.Control]:
        new_list: List[cat.Control] = []
        for control in controls:
            new_list.append(control)
            if recurse and control.controls:
                new_list.extend(self._get_all_controls_in_list(control.controls, recurse))
        return new_list

    def _get_all_controls_in_group(self, group: cat.Group, recurse: bool) -> List[cat.Control]:
        """Create a list of all controls in this group."""
        controls: List[cat.Control] = []
        if group.controls:
            controls.extend(self._get_all_controls_in_list(group.controls, recurse))
        if recurse and group.groups:
            for group in group.groups:
                if group.controls:
                    controls.extend(self._get_all_controls_in_group(group, recurse))
        return controls

    def get_dependent_control_ids(self, control_id: str) -> List[str]:
        """Find all children of this control."""
        children: List[str] = []
        control = self.get_control(control_id)
        if control.controls:
            new_controls = self._get_all_controls_in_list(control.controls, True)
            children.extend([con.id for con in new_controls])
        return children

    def get_control_ids(self) -> List[str]:
        """Get all control ids in catalog using the dict."""
        return self._control_dict.keys()

    def get_control(self, control_id: str) -> Optional[cat.Control]:
        """Get control from catalog with this id using the dict."""
        return None if control_id not in self._control_dict else self._control_dict[control_id].control

    def get_control_by_param_id(self, param_id: str) -> Optional[cat.Control]:
        """Get control from catalog that has this param id using the dict."""
        if param_id in self._param_dict:
            return self.get_control(self._param_dict[param_id])
        return None

    def get_control_part_prose(self, control_id: str, part_name: str) -> str:
        """Get the prose for a named part in the control."""
        control = self.get_control(control_id)
        return ControlIOWriter.get_part_prose(control, part_name)

    def get_all_controls_from_catalog(self, recurse: bool) -> Iterator[cat.Control]:
        """Yield all deep and individual controls from the actual catalog by group."""
        if self._catalog.groups:
            for group in self._catalog.groups:
                controls = self._get_all_controls_in_group(group, recurse)
                for control in controls:
                    yield control
        if self._catalog.controls:
            cat_controls = self._get_all_controls_in_list(self._catalog.controls, recurse)
            for control in cat_controls:
                yield control

    def get_all_controls_from_dict(self) -> Iterator[cat.Control]:
        """Yield individual controls from the dict."""
        return [handle.control for handle in self._control_dict.values()]

    def get_count_of_controls_in_dict(self) -> int:
        """Find number of controls in the dict."""
        return len(self._control_dict.keys())

    def get_count_of_controls_in_catalog(self, recurse: bool) -> int:
        """Get count of controls from the actual catalog."""
        return len(list(self.get_all_controls_from_catalog(recurse)))

    def get_group_ids(self) -> List[str]:
        """Get all the group id's as a string."""
        return list({control.group_id for control in self._control_dict.values()})

    def get_all_groups_from_catalog(self) -> Iterator[cat.Group]:
        """Retrieve all groups in the catalog."""
        if self._catalog.groups:
            for my_group in self._catalog.groups:
                for res in CatalogInterface._get_groups_from_group(my_group):
                    yield res

    def get_statement_label_if_exists(self, control_id: str,
                                      statement_id: str) -> Tuple[Optional[str], Optional[common.Part]]:
        """Get statement label if given."""
        # TODO: workaround when statement ids contain additional dot at the end
        # remove this after this is fixed
        if statement_id[-1] == '.':
            statement_id = statement_id[0:-1]

        def does_part_exists(part: common.Part) -> bool:
            does_match = False
            if part.name and part.name in {'statement', 'item'} and part.id == statement_id:
                does_match = True
            return does_match

        control = self.get_control(control_id)
        label = None
        found_part = None
        if control.parts:
            for part in control.parts:
                # Performance OSCAL assumption, ids are nested so recurse only if prefix
                if part.id and statement_id.startswith(part.id):
                    part = self.find_part_with_condition(part, does_part_exists)
                    if part:
                        label = self.get_label(part)
                        found_part = part
                        break

        return label, found_part

    def find_part_with_condition(self, part: common.Part, condition: Callable) -> Optional[common.Part]:
        """Traverse part and find subpart that satisfies given condition."""
        if condition(part):
            # Part that satisfies the condition is found.
            return part
        else:
            if part.parts:
                for subpart in part.parts:
                    found_part = self.find_part_with_condition(subpart, condition)
                    if found_part:
                        return found_part

        return None

    @staticmethod
    def _get_groups_from_group(group: cat.Group) -> Iterator[cat.Group]:
        yield group
        if group.groups:
            for new_group in group.groups:
                for res in CatalogInterface._get_groups_from_group(new_group):
                    yield res

    @staticmethod
    def get_label(object_with_props: BaseModel) -> Optional[str]:
        """Get the label from an object with properties (such as a control)."""
        label = None
        if object_with_props.props:
            for prop in object_with_props.props:
                if prop.name == 'label':
                    label = prop.value
                    break
        return label

    def get_group_info_by_control(self, control_id: str) -> Tuple[str, str, str]:
        """Get the group_id, title, class for this control from the dict."""
        return (
            self._control_dict[control_id].group_id,
            self._control_dict[control_id].group_title,
            self._control_dict[control_id].group_class
        )

    def get_path(self, control_id: str) -> List[str]:
        """Return the path into the catalog for this control."""
        return self._control_dict[control_id].path

    def replace_control(self, control: cat.Control) -> None:
        """Replace the control in the control_dict after modifying it."""
        self._control_dict[control.id].control = control

    def get_catalog(self, update=True) -> cat.Catalog:
        """Safe method to get catalog after forced update from catalog dict."""
        if update:
            self.update_catalog_controls()
        return self._catalog

    def _update_all_controls_in_list(self, controls: List[cat.Control]) -> List[cat.Control]:
        """Given a list of controls, create fresh list pulled from the control dict."""
        new_list: List[cat.Control] = []
        for control in controls:
            # first update the control itself by getting it from the dict
            control = self.get_control(control.id)
            # then update any controls it contains from the dict
            if control.controls:
                control.controls = self._update_all_controls_in_list(control.controls)
            new_list.append(control)
        return new_list

    def _update_all_controls_in_group(self, group: cat.Group) -> None:
        """Given a group of controls, create fresh version pulled from the control dict."""
        if group.controls:
            group.controls = self._update_all_controls_in_list(group.controls)
        if group.groups:
            new_groups: List[cat.Group] = []
            for sub_group in group.groups:
                self._update_all_controls_in_group(sub_group)
                new_groups.append(sub_group)
            group.groups = new_groups

    def update_catalog_controls(self) -> None:
        """Update the actual catalog by pulling fresh controls from the dict."""
        if self._catalog.groups:
            for group in self._catalog.groups:
                self._update_all_controls_in_group(group)
        if self._catalog.controls:
            self._catalog.controls = self._update_all_controls_in_list(self._catalog.controls)

    def _find_string_in_part(self, control_id: str, part: common.Part, seek_str: str) -> List[str]:
        hits: List[str] = []
        if part.prose:
            if part.prose.find(seek_str) >= 0:
                hits.append((control_id, part.prose))
        if part.parts:
            for sub_part in part.parts:
                hits.extend(self._find_string_in_part(control_id, sub_part, seek_str))
        return hits

    def find_string_in_control(self, control: cat.Control, seek_str: str) -> List[Tuple[str, str]]:
        """Find all instances of this string in prose of control."""
        hits: List[Tuple[str, str]] = []
        if control.parts:
            for part in control.parts:
                hits.extend(self._find_string_in_part(control.id, part, seek_str))
        return hits

    @staticmethod
    def get_full_profile_param_dict(profile: prof.Profile) -> Dict[str, str]:
        """Get the full mapping of param_id to modified value for this profile."""
        set_param_dict: Dict[str, str] = {}
        for set_param in as_list(profile.modify.set_parameters):
            value_str = ControlIOReader.param_values_as_string(set_param)
            set_param_dict[set_param.param_id] = value_str
        return set_param_dict

    @staticmethod
    def get_profile_param_dict(control: cat.Control, profile_param_dict: Dict[str, str]) -> Dict[str, str]:
        """Get the list of params for this control and any set by the profile."""
        param_dict = ControlIOReader.get_control_param_dict(control, True)
        for key in param_dict.keys():
            if key in profile_param_dict:
                param_dict[key] = profile_param_dict[key]
        return param_dict

    def write_catalog_as_markdown(
        self,
        md_path: pathlib.Path,
        yaml_header: dict,
        sections: Optional[Dict[str, str]],
        responses: bool,
        additional_content: bool = False,
        profile: Optional[prof.Profile] = None,
        preserve_header_values: bool = False,
        set_parameters: bool = False
    ) -> None:
        """Write out the catalog controls from dict as markdown to the given directory."""
        writer = ControlIOWriter()

        # create the directory in which to write the control markdown files
        md_path.mkdir(exist_ok=True, parents=True)
        catalog_interface = CatalogInterface(self._catalog)
        if set_parameters:
            full_profile_param_dict = CatalogInterface.get_full_profile_param_dict(profile)
        # write out the controls
        for control in catalog_interface.get_all_controls_from_catalog(True):
<<<<<<< HEAD
            group_id, group_title, _ = catalog_interface.get_group_info_by_control(control.id)
=======
            new_header = copy.deepcopy(yaml_header)
            if set_parameters:
                param_dict = CatalogInterface.get_profile_param_dict(control, full_profile_param_dict)
                if param_dict:
                    new_header[const.SET_PARAMS_TAG] = param_dict
            group_id, group_title, _ = catalog_interface.get_group_info(control.id)
>>>>>>> a1b293f8
            # this works also for the catalog controls with group_id=''
            group_dir = md_path / group_id
            if not group_dir.exists():
                group_dir.mkdir(parents=True, exist_ok=True)
            writer.write_control(
                group_dir,
                control,
                group_title,
                new_header,
                sections,
                additional_content,
                responses,
                profile,
                preserve_header_values
            )

    @staticmethod
    def _get_group_ids(md_path: pathlib.Path) -> List[str]:
        """Get the list of group ids from the directories in the markdown path."""
        # need to start with empty list to find controls not in group
        group_ids: List[str] = ['']

        for gdir in md_path.glob('*/'):
            if gdir.is_dir():
                group_ids.append(str(gdir.stem))
        return sorted(group_ids)

    @staticmethod
    def _get_control_paths(group_path: pathlib.Path) -> List[pathlib.Path]:
        """Need to parse control id and sort based on internals."""
        control_paths = list(group_path.glob('*.md'))
        control_map = {}
        for control_path in control_paths:
            control_id = control_path.stem
            # set the label to be the control_id at start
            # if the id doesn't fit the expected pattern it will just be sorted alphabetically based on the id string
            label = control_id
            digits = 0
            frac = 0
            extra = ''
            # now try to break off ac as label from ac-11.21xy
            if '-' in control_id:
                dash_split = control_id.split('-', 1)
                label = dash_split[0]
                remainder = dash_split[1]
                # now try to extract 11 and 21
                matches = re.search(r'([0-9]+)\.([0-9]+)(.*)', remainder)
                if matches:
                    tup = matches.groups()
                    digits = int(tup[0])
                    frac = int(tup[1])
                    extra = tup[2]
                else:
                    # look for 11 with no decimal
                    # this is needed so ac-2 comes before ac-11
                    matches = re.search(r'([0-9]+)(.*)', remainder)
                    if matches:
                        tup = matches.groups()
                        digits = int(tup[0])
                        # extra will now contain xy
                        extra = tup[1]
                    else:
                        extra = remainder
            # create the 4 keys used for sorting
            control_map[control_path] = (label, digits, frac, extra)

        return sorted(control_paths, key=lambda x: control_map[x])

    def read_catalog_from_markdown(self, md_path: pathlib.Path) -> cat.Catalog:
        """
        Read the groups and catalog controls from the given directory.

        This will overwrite the existing groups and controls in the catalog.
        """
        if not self._catalog:
            self._catalog = gens.generate_sample_model(cat.Catalog)
        group_ids = self._get_group_ids(md_path)
        groups: List[cat.Group] = []
        # read each group dir
        for group_id in group_ids:
            group_dir = md_path / group_id
            control_list = []
            for control_path in CatalogInterface._get_control_paths(group_dir):
                control = ControlIOReader.read_control(control_path)
                control_list.append(control)
            if group_id:
                new_group = cat.Group(id=group_id, title='')
                new_group.controls = control_list
                groups.append(new_group)
            else:
                self._catalog.controls = control_list
        self._catalog.groups = groups if groups else None
        return self._catalog

    @staticmethod
    def read_catalog_imp_reqs(md_path: pathlib.Path,
                              avail_comps: Dict[str, ossp.SystemComponent]) -> List[ossp.ImplementedRequirement]:
        """Read the full set of control implemented requirements from markdown.

        Args:
            md_path: Path to the markdown control files, with directories for each group
            avail_comps: Dict mapping component names to known components

        Returns:
            List of implemented requirements gathered from each control

        Notes:
            As the controls are read into the catalog the needed components are added if not already available.
            avail_comps provides the mapping of component name to the actual component.
        """
        group_ids = CatalogInterface._get_group_ids(md_path)

        imp_reqs: List[ossp.ImplementedRequirement] = []
        for group_id in group_ids:
            group_path = md_path / group_id
            for control_file in CatalogInterface._get_control_paths(group_path):
                imp_reqs.append(ControlIOReader.read_implemented_requirement(control_file, avail_comps))
        return imp_reqs

    @staticmethod
    def read_additional_content(md_path: pathlib.Path) -> Tuple[List[prof.Alter], Dict[str, str]]:
        """Read all markdown controls and return list of alters."""
        group_ids = CatalogInterface._get_group_ids(md_path)

        new_alters: List[prof.Alter] = []
        param_dict: Dict[str, str] = {}
        for group_id in group_ids:
            group_path = md_path / group_id
            for control_file in group_path.glob('*.md'):
                control_alters, control_param_dict = ControlIOReader.read_new_alters_and_params(control_file)
                new_alters.extend(control_alters)
                param_dict.update(control_param_dict)
        return new_alters, param_dict

    @staticmethod
    def part_equivalent(a: common.Part, b: common.Part) -> bool:
        """Check if individual parts are equivalent."""
        # id's may be different because we create the id ourselves on read
        # FIXME should not need strip
        if a.name != b.name:
            return False
        if (a.prose is None) != (b.prose is None):
            return False
        if a.prose:
            if a.prose.strip() != b.prose.strip():
                return False
        if (a.parts is None) != (b.parts is None):
            return False
        if a.parts:
            if not CatalogInterface.parts_equivalent(a.parts, b.parts):
                return False
        return True

    @staticmethod
    def parts_equivalent(a: List[common.Part], b: List[common.Part]) -> bool:
        """Check if lists of parts are equivalent."""
        if len(a) != len(b):
            return False
        for pair in zip(a, b):
            if not CatalogInterface.part_equivalent(pair[0], pair[1]):
                return False
        return True

    @staticmethod
    def controls_equivalent(a: cat.Control, b: cat.Control) -> bool:
        """Check if the controls are equivalent."""
        if a.id != b.id:
            logging.error(f'ids differ: |{a.id}| |{b.id}|')
            return False
        if a.title != b.title:
            return False
        if (a.parts is None) != (b.parts is None):
            return False
        if a.parts:
            if not CatalogInterface.parts_equivalent(a.parts, b.parts):
                return False
        # FIXME cannot check controls until markdown lists sub-controls
        return True

    def equivalent_to(self, catalog: cat.Catalog) -> bool:
        """Test equivalence of catalog dict contents in various ways."""
        other = CatalogInterface(catalog)
        if other.get_count_of_controls_in_dict() != self.get_count_of_controls_in_dict():
            logging.error('count of controls is different')
            return False
        for a in self.get_all_controls_from_dict():
            try:
                b = other.get_control(a.id)
            except Exception as e:
                logging.error(f'error finding control {a.id} {e}')
            if not self.controls_equivalent(a, b):
                logging.error(f'controls differ: {a.id}')
                return False
        return True

    def get_sections(self) -> List[str]:
        """Get the available sections by a full index of all controls."""
        sections: List[str] = []

        for control in self._control_dict.values():
            if not control.control.parts:
                continue
            for part in control.control.parts:
                if part.name not in sections:
                    sections.append(part.name)
        return sections<|MERGE_RESOLUTION|>--- conflicted
+++ resolved
@@ -411,16 +411,12 @@
             full_profile_param_dict = CatalogInterface.get_full_profile_param_dict(profile)
         # write out the controls
         for control in catalog_interface.get_all_controls_from_catalog(True):
-<<<<<<< HEAD
-            group_id, group_title, _ = catalog_interface.get_group_info_by_control(control.id)
-=======
             new_header = copy.deepcopy(yaml_header)
             if set_parameters:
                 param_dict = CatalogInterface.get_profile_param_dict(control, full_profile_param_dict)
                 if param_dict:
                     new_header[const.SET_PARAMS_TAG] = param_dict
             group_id, group_title, _ = catalog_interface.get_group_info(control.id)
->>>>>>> a1b293f8
             # this works also for the catalog controls with group_id=''
             group_dir = md_path / group_id
             if not group_dir.exists():
