# Copyright (c) 2021 IBM Corp. All rights reserved.
#
# Licensed under the Apache License, Version 2.0 (the "License");
# you may not use this file except in compliance with the License.
# You may obtain a copy of the License at
#
#     https://www.apache.org/licenses/LICENSE-2.0
#
# Unless required by applicable law or agreed to in writing, software
# distributed under the License is distributed on an "AS IS" BASIS,
# WITHOUT WARRANTIES OR CONDITIONS OF ANY KIND, either express or implied.
# See the License for the specific language governing permissions and
# limitations under the License.
"""Provide interface to catalog allowing queries and operations at control level."""

import logging
import pathlib
import re
from typing import Dict, Iterator, List, Optional, Tuple

<<<<<<< HEAD
from pydantic import BaseModel

import trestle.core.base_model as bm
=======
>>>>>>> 6b376e3e
import trestle.core.const as const
import trestle.core.generators as gens
import trestle.oscal.catalog as cat
import trestle.oscal.ssp as ossp
from trestle.core.control_io import ControlIOReader, ControlIOWriter
from trestle.core.trestle_base_model import TrestleBaseModel
from trestle.oscal import common
from trestle.oscal import profile as prof

logger = logging.getLogger(__name__)


class CatalogInterface():
    """
    Interface to query and modify catalog contents.

    The catalog is contained in two separate forms:  As an actual OSCAL catalog,
    and as a separate dict providing direct lookup of a control by id.

    The two representations should be converted as needed using provided routines:
    dict -> cat: update_catalog_controls
    cat -> dict: _create_control_dict

    In normal use the dict is created by the CatalogInterface constructor,
    changes are then made to controls in the dict,
    then the catalog controls are updated by pulling from the dict back into the catalog.

    This class does no direct file i/o.  i/o is performed via ControlIO.
    """

    class ControlHandle(TrestleBaseModel):
        """Convenience class for handling controls as members of a group.

        group_id: id of parent group or 'catalog' if not in a group
        group_title: title of the group
        group_class: class of the group
        path: path of parent controls leading to this child control
        control: the control itself
        """

        group_id: str
        group_title: Optional[str]
        group_class: Optional[str]
        path: List[str]
        control: cat.Control

    def __init__(self, catalog: Optional[cat.Catalog] = None) -> None:
        """Initialize the interface with the catalog."""
        self._catalog = catalog
        self._param_dict: Dict[str, str] = {}
        self._control_dict = self._create_control_dict() if catalog else None

    def _add_params_to_dict(self, control: cat.Control) -> None:
        # this does not need to recurse because it is called for each control in the catalog
        if control.params is not None:
            for param in control.params:
                if param.id in self._param_dict:
                    logger.warning(
                        f'Duplicate param id {param.id} in control {control.id} and {self._param_dict[param.id]}.'
                    )
                self._param_dict[param.id] = control.id

    def _add_sub_controls(
        self, control_handle: ControlHandle, control_dict: Dict[str, ControlHandle], path: List[str]
    ) -> None:
        """
        Get all controls contained in this control and add it to the growing dict.

        Add all its sub-controls to the dict recursively.
        """
        if control_handle.control.controls:
            group_id = control_handle.group_id
            group_title = control_handle.group_title
            group_class = control_handle.group_class
            for sub_control in control_handle.control.controls:
                new_path = path[:]
                new_path.append(sub_control.id)
                control_handle = CatalogInterface.ControlHandle(
                    group_id=group_id,
                    group_title=group_title,
                    group_class=group_class,
                    path=new_path,
                    control=sub_control
                )
                control_dict[sub_control.id] = control_handle
                self._add_sub_controls(control_handle, control_dict, new_path)

    def _add_group_controls(self, group: cat.Group, control_dict: Dict[str, ControlHandle], path: List[str]) -> None:
        if group.controls is not None:
            group_path = path[:]
            group_path.append(group.id)
            for control in group.controls:
                new_path = group_path[:]
                new_path.append(control.id)
                control_handle = CatalogInterface.ControlHandle(
                    group_id=group.id,
                    group_title=group.title,
                    group_class=group.class_,
                    control=control,
                    path=new_path
                )
                control_dict[control.id] = control_handle
                self._add_sub_controls(control_handle, control_dict, new_path)
        if group.groups is not None:
            group_path = path[:]
            group_path.append(group.id)
            for sub_group in group.groups:
                new_path = group_path[:]
                new_path.append(sub_group.id)
                self._add_group_controls(sub_group, control_dict, new_path)

    def _create_control_dict(self) -> Dict[str, ControlHandle]:
        control_dict: Dict[str, CatalogInterface.ControlHandle] = {}
        # add controls by group
        if self._catalog.groups is not None:
            for group in self._catalog.groups:
                self._add_group_controls(group, control_dict, [])
        # now add controls not in a group, if any
        if self._catalog.controls is not None:
            group_path = [const.MODEL_TYPE_CATALOG]
            for control in self._catalog.controls:
                new_path = group_path[:]
                new_path.append(control.id)
                control_handle = CatalogInterface.ControlHandle(
                    group_id=const.MODEL_TYPE_CATALOG,
                    group_title=const.MODEL_TYPE_CATALOG,
                    group_class=const.MODEL_TYPE_CATALOG,
                    control=control,
                    path=new_path
                )
                control_dict[control.id] = control_handle
                self._add_sub_controls(control_handle, control_dict, new_path)
        for handle in control_dict.values():
            self._add_params_to_dict(handle.control)
        return control_dict

    def _get_all_controls_in_list(self, controls: List[cat.Control], recurse: bool) -> List[cat.Control]:
        new_list: List[cat.Control] = []
        for control in controls:
            new_list.append(control)
            if recurse and control.controls:
                new_list.extend(self._get_all_controls_in_list(control.controls, recurse))
        return new_list

    def _get_all_controls_in_group(self, group: cat.Group, recurse: bool) -> List[cat.Control]:
        """Create a list of all controls in this group."""
        controls: List[cat.Control] = []
        if group.controls:
            controls.extend(self._get_all_controls_in_list(group.controls, recurse))
        if recurse and group.groups:
            for group in group.groups:
                if group.controls:
                    controls.extend(self._get_all_controls_in_group(group, recurse))
        return controls

    def get_dependent_control_ids(self, control_id: str) -> List[str]:
        """Find all children of this control."""
        children: List[str] = []
        control = self.get_control(control_id)
        if control.controls:
            new_controls = self._get_all_controls_in_list(control.controls, True)
            children.extend([con.id for con in new_controls])
        return children

    def get_control_ids(self) -> List[str]:
        """Get all control ids in catalog using the dict."""
        return self._control_dict.keys()

    def get_control(self, control_id: str) -> Optional[cat.Control]:
        """Get control from catalog with this id using the dict."""
        return None if control_id not in self._control_dict else self._control_dict[control_id].control

    def get_control_by_param_id(self, param_id: str) -> Optional[cat.Control]:
        """Get control from catalog that has this param id using the dict."""
        if param_id in self._param_dict:
            return self.get_control(self._param_dict[param_id])
        return None

    def get_control_part_prose(self, control_id: str, part_name: str) -> str:
        """Get the prose for a named part in the control."""
        control = self.get_control(control_id)
        return ControlIOWriter.get_part_prose(control, part_name)

    def get_all_controls_from_catalog(self, recurse: bool) -> Iterator[cat.Control]:
        """Yield all deep and individual controls from the actual catalog by group."""
        if self._catalog.groups:
            for group in self._catalog.groups:
                controls = self._get_all_controls_in_group(group, recurse)
                for control in controls:
                    yield control
        if self._catalog.controls:
            cat_controls = self._get_all_controls_in_list(self._catalog.controls, recurse)
            for control in cat_controls:
                yield control

    def get_all_controls_from_dict(self) -> Iterator[cat.Control]:
        """Yield individual controls from the dict."""
        return [handle.control for handle in self._control_dict.values()]

    def get_count_of_controls_in_dict(self) -> int:
        """Find number of controls in the dict."""
        return len(self._control_dict.keys())

    def get_count_of_controls_in_catalog(self, recurse: bool) -> int:
        """Get count of controls from the actual catalog."""
        return len(list(self.get_all_controls_from_catalog(recurse)))

    def get_group_ids(self) -> List[str]:
        """Get all the group id's as a string."""
        return list({control.group_id for control in self._control_dict.values()})

    def get_all_groups_from_catalog(self) -> Iterator[cat.Group]:
        """Retrieve all groups in the catalog."""
        if self._catalog.groups:
            for my_group in self._catalog.groups:
                for res in CatalogInterface._get_groups_from_group(my_group):
                    yield res

    @staticmethod
    def _get_groups_from_group(group: cat.Group) -> Iterator[cat.Group]:
        yield group
        if group.groups:
            for new_group in group.groups:
                for res in CatalogInterface._get_groups_from_group(new_group):
                    yield res

    @staticmethod
    def get_label(object_with_props: bm.OscalBaseModel) -> Optional[str]:
        """Get the label from an object with properties (such as a control)."""
        label = None
        if object_with_props.props:
            for prop in object_with_props.props:
                if prop.name == 'label':
                    label = prop.value
                    break
        return label

    def get_group_info_by_control(self, control_id: str) -> Tuple[str, str, str]:
        """Get the group_id, title, class for this control from the dict."""
        return (
            self._control_dict[control_id].group_id,
            self._control_dict[control_id].group_title,
            self._control_dict[control_id].group_class
        )

    def get_path(self, control_id: str) -> List[str]:
        """Return the path into the catalog for this control."""
        return self._control_dict[control_id].path

    def replace_control(self, control: cat.Control) -> None:
        """Replace the control in the control_dict after modifying it."""
        self._control_dict[control.id].control = control

    def get_catalog(self, update=True) -> cat.Catalog:
        """Safe method to get catalog after forced update from catalog dict."""
        if update:
            self.update_catalog_controls()
        return self._catalog

    def _update_all_controls_in_list(self, controls: List[cat.Control]) -> List[cat.Control]:
        """Given a list of controls, create fresh list pulled from the control dict."""
        new_list: List[cat.Control] = []
        for control in controls:
            # first update the control itself by getting it from the dict
            control = self.get_control(control.id)
            # then update any controls it contains from the dict
            if control.controls:
                control.controls = self._update_all_controls_in_list(control.controls)
            new_list.append(control)
        return new_list

    def _update_all_controls_in_group(self, group: cat.Group) -> None:
        """Given a group of controls, create fresh version pulled from the control dict."""
        if group.controls:
            group.controls = self._update_all_controls_in_list(group.controls)
        if group.groups:
            new_groups: List[cat.Group] = []
            for sub_group in group.groups:
                self._update_all_controls_in_group(sub_group)
                new_groups.append(sub_group)
            group.groups = new_groups

    def update_catalog_controls(self) -> None:
        """Update the actual catalog by pulling fresh controls from the dict."""
        if self._catalog.groups:
            for group in self._catalog.groups:
                self._update_all_controls_in_group(group)
        if self._catalog.controls:
            self._catalog.controls = self._update_all_controls_in_list(self._catalog.controls)

    def _find_string_in_part(self, control_id: str, part: common.Part, seek_str: str) -> List[str]:
        hits: List[str] = []
        if part.prose:
            if part.prose.find(seek_str) >= 0:
                hits.append((control_id, part.prose))
        if part.parts:
            for sub_part in part.parts:
                hits.extend(self._find_string_in_part(control_id, sub_part, seek_str))
        return hits

    def find_string_in_control(self, control: cat.Control, seek_str: str) -> List[Tuple[str, str]]:
        """Find all instances of this string in prose of control."""
        hits: List[Tuple[str, str]] = []
        if control.parts:
            for part in control.parts:
                hits.extend(self._find_string_in_part(control.id, part, seek_str))
        return hits

    def write_catalog_as_markdown(
        self,
        md_path: pathlib.Path,
        yaml_header: dict,
        sections: Optional[Dict[str, str]],
        responses: bool,
        additional_content: bool = False,
        profile: Optional[prof.Profile] = None,
        header_dont_merge: bool = False
    ) -> None:
        """Write out the catalog controls from dict as markdown to the given directory."""
        writer = ControlIOWriter()

        # create the directory in which to write the control markdown files
        md_path.mkdir(exist_ok=True, parents=True)
        catalog_interface = CatalogInterface(self._catalog)
        # write out the controls
        for control in catalog_interface.get_all_controls_from_catalog(True):
            group_id, group_title, _ = catalog_interface.get_group_info_by_control(control.id)
            group_dir = md_path if group_id == const.MODEL_TYPE_CATALOG else md_path / group_id
            if not group_dir.exists():
                group_dir.mkdir(parents=True, exist_ok=True)
            writer.write_control(
                group_dir,
                control,
                group_title,
                yaml_header,
                sections,
                additional_content,
                responses,
                profile,
                header_dont_merge
            )

    @staticmethod
    def _get_group_ids(md_path: pathlib.Path) -> List[str]:
        """Get the list of group ids from the directories in the markdown path."""
        # need to start with empty list to find controls not in group
        group_ids: List[str] = ['']

        for gdir in md_path.glob('*/'):
            if gdir.is_dir():
                group_ids.append(str(gdir.stem))
        return sorted(group_ids)

    @staticmethod
    def _get_control_paths(group_path: pathlib.Path) -> List[pathlib.Path]:
        """Need to parse control id and sort based on internals."""
        control_paths = list(group_path.glob('*.md'))
        control_map = {}
        for control_path in control_paths:
            control_id = control_path.stem
            # set the label to be the control_id at start
            # if the id doesn't fit the expected pattern it will just be sorted alphabetically based on the id string
            label = control_id
            digits = 0
            frac = 0
            extra = ''
            # now try to break off ac as label from ac-11.21xy
            if '-' in control_id:
                dash_split = control_id.split('-', 1)
                label = dash_split[0]
                remainder = dash_split[1]
                # now try to extract 11 and 21
                matches = re.search(r'([0-9]+)\.([0-9]+)(.*)', remainder)
                if matches:
                    tup = matches.groups()
                    digits = int(tup[0])
                    frac = int(tup[1])
                    extra = tup[2]
                else:
                    # look for 11 with no decimal
                    # this is needed so ac-2 comes before ac-11
                    matches = re.search(r'([0-9]+)(.*)', remainder)
                    if matches:
                        tup = matches.groups()
                        digits = int(tup[0])
                        # extra will now contain xy
                        extra = tup[1]
                    else:
                        extra = remainder
            # create the 4 keys used for sorting
            control_map[control_path] = (label, digits, frac, extra)

        return sorted(control_paths, key=lambda x: control_map[x])

    def read_catalog_from_markdown(self, md_path: pathlib.Path) -> cat.Catalog:
        """
        Read the groups and catalog controls from the given directory.

        This will overwrite the existing groups and controls in the catalog.
        """
        if not self._catalog:
            self._catalog = gens.generate_sample_model(cat.Catalog)
        group_ids = self._get_group_ids(md_path)
        groups: List[cat.Group] = []
        # read each group dir
        for group_id in group_ids:
            group_dir = md_path / group_id
            control_list = []
            for control_path in CatalogInterface._get_control_paths(group_dir):
                control = ControlIOReader.read_control(control_path)
                control_list.append(control)
            if group_id:
                new_group = cat.Group(id=group_id, title='')
                new_group.controls = control_list
                groups.append(new_group)
            else:
                self._catalog.controls = control_list
        self._catalog.groups = groups if groups else None
        return self._catalog

    @staticmethod
    def read_catalog_imp_reqs(md_path: pathlib.Path,
                              avail_comps: Dict[str, ossp.SystemComponent]) -> List[ossp.ImplementedRequirement]:
        """Read the full set of control implemented requirements from markdown.

        Args:
            md_path: Path to the markdown control files, with directories for each group
            avail_comps: Dict mapping component names to known components

        Returns:
            List of implemented requirements gathered from each control

        Notes:
            As the controls are read into the catalog the needed components are added if not already available.
            avail_comps provides the mapping of component name to the actual component.
        """
        group_ids = CatalogInterface._get_group_ids(md_path)

        imp_reqs: List[ossp.ImplementedRequirement] = []
        for group_id in group_ids:
            group_path = md_path / group_id
            for control_file in CatalogInterface._get_control_paths(group_path):
                imp_reqs.append(ControlIOReader.read_implemented_requirement(control_file, avail_comps))
        return imp_reqs

    @staticmethod
    def read_additional_content(md_path: pathlib.Path) -> List[prof.Alter]:
        """Read all markdown controls and return list of alters."""
        group_ids = CatalogInterface._get_group_ids(md_path)

        new_alters: List[prof.Alter] = []
        for group_id in group_ids:
            group_path = md_path / group_id
            for control_file in group_path.glob('*.md'):
                new_alters.extend(ControlIOReader.read_new_alters(control_file))
        return new_alters

    @staticmethod
    def part_equivalent(a: common.Part, b: common.Part) -> bool:
        """Check if individual parts are equivalent."""
        # id's may be different because we create the id ourselves on read
        # FIXME should not need strip
        if a.name != b.name:
            return False
        if (a.prose is None) != (b.prose is None):
            return False
        if a.prose:
            if a.prose.strip() != b.prose.strip():
                return False
        if (a.parts is None) != (b.parts is None):
            return False
        if a.parts:
            if not CatalogInterface.parts_equivalent(a.parts, b.parts):
                return False
        return True

    @staticmethod
    def parts_equivalent(a: List[common.Part], b: List[common.Part]) -> bool:
        """Check if lists of parts are equivalent."""
        if len(a) != len(b):
            return False
        for pair in zip(a, b):
            if not CatalogInterface.part_equivalent(pair[0], pair[1]):
                return False
        return True

    @staticmethod
    def controls_equivalent(a: cat.Control, b: cat.Control) -> bool:
        """Check if the controls are equivalent."""
        if a.id != b.id:
            logging.error(f'ids differ: |{a.id}| |{b.id}|')
            return False
        if a.title != b.title:
            return False
        if (a.parts is None) != (b.parts is None):
            return False
        if a.parts:
            if not CatalogInterface.parts_equivalent(a.parts, b.parts):
                return False
        # FIXME cannot check controls until markdown lists sub-controls
        return True

    def equivalent_to(self, catalog: cat.Catalog) -> bool:
        """Test equivalence of catalog dict contents in various ways."""
        other = CatalogInterface(catalog)
        if other.get_count_of_controls_in_dict() != self.get_count_of_controls_in_dict():
            logging.error('count of controls is different')
            return False
        for a in self.get_all_controls_from_dict():
            try:
                b = other.get_control(a.id)
            except Exception as e:
                logging.error(f'error finding control {a.id} {e}')
            if not self.controls_equivalent(a, b):
                logging.error(f'controls differ: {a.id}')
                return False
        return True

    def get_sections(self) -> List[str]:
        """Get the available sections by a full index of all controls."""
        sections: List[str] = []

        for control in self._control_dict.values():
            if not control.control.parts:
                continue
            for part in control.control.parts:
                if part.name not in sections:
                    sections.append(part.name)
        return sections<|MERGE_RESOLUTION|>--- conflicted
+++ resolved
@@ -18,12 +18,8 @@
 import re
 from typing import Dict, Iterator, List, Optional, Tuple
 
-<<<<<<< HEAD
 from pydantic import BaseModel
 
-import trestle.core.base_model as bm
-=======
->>>>>>> 6b376e3e
 import trestle.core.const as const
 import trestle.core.generators as gens
 import trestle.oscal.catalog as cat
@@ -251,7 +247,7 @@
                     yield res
 
     @staticmethod
-    def get_label(object_with_props: bm.OscalBaseModel) -> Optional[str]:
+    def get_label(object_with_props: BaseModel) -> Optional[str]:
         """Get the label from an object with properties (such as a control)."""
         label = None
         if object_with_props.props:
