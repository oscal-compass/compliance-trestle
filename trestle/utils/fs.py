--- conflicted
+++ resolved
@@ -142,13 +142,8 @@
     return trestle_project_root is not None
 
 
-<<<<<<< HEAD
-def get_contextual_model_type(path: pathlib.Path = None, strip_model: bool = True) -> Tuple[Type[OscalBaseModel], str]:
-    """Get the contextual model class and alias based on the contextual path. Input param path here is absolute path."""
-=======
 def get_contextual_model_type(path: pathlib.Path = None) -> Tuple[OscalBaseModel, str]:
     """Get the full contextual model class and full jsonpath for the alias based on the contextual path."""
->>>>>>> f57f0228
     if path is None:
         path = pathlib.Path.cwd()
 
