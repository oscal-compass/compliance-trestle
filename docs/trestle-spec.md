--- conflicted
+++ resolved
@@ -1,8 +1,5 @@
-<<<<<<< HEAD
-# Trestle CLI Specifications (v0.0.1)
-=======
 # Trestle CLI Specifications (v0.1.0)
->>>>>>> 9605a510
+
 
 ## Table of Contents
 
@@ -112,12 +109,11 @@
                         └── 00002__control.json
 ...
 ```
-<<<<<<< HEAD
-=======
+
 
 Notice that subdirectories under a trestle directory model such as `$TRESTLE_BASEDIR/catalogs/nist800-53/catalog` and `$TRESTLE_BASEDIR/catalogs/nist800-53/catalog/groups` represent a decomposition of the original file. The subdirectory `catalog` means that the original `catalog.json` was split and the split parts are inside the `catalog` directory (in this case `groups`).
 Every subdirectory in a trestle directory model should have a corresponding `.json` or `.yaml` file with the same name. Exceptions to that rule are named fields (dicts) such as `catalog.metadata.responsible-parties` and array fields such as `catalog.groups`. When those subcomponents are split/expanded each file or subdirectory under them represents an item of the collection. Because of that, if a corresponding `groups.json | groups.yaml` file were to exist, its contents would just be an empty representation of that collection and the user would need to be careful never to edit that file. Therefore, we decided not to create that corresponding file in those cases. Following the same logic, another exception is when all the fields from a `.json | .yaml` file are split, leaving the original file as an empty object. In that case, the file would be deleted as well.
->>>>>>> 9605a510
+
 
 The following subcommands are currently supported:
 
@@ -322,13 +318,11 @@
 
 **Step 1**: A user might want to decompose the `metadata` property from `catalog.json`. The command to achieve that would be:
 
-<<<<<<< HEAD
-=======
+
 `$TRESTLE_BASEDIR/catalogs/nist800-53$ trestle split -f catalog.json -e 'catalog.metadata'`.
 
 This would create a `metadata.json` file under `catalog` subdirectory and move the whole `metadata` property/section from `catalog.json` to `catalog/metadata.json` as below:
 
->>>>>>> 9605a510
 ```
 .
 ├── .trestle
@@ -359,15 +353,13 @@
 
 > `$TRESTLE_BASEDIR/catalogs/nist800-53$ trestle split -e 'catalog.metadata'`
 
-<<<<<<< HEAD
-=======
+
 **Step 2**: Suppose now the user wants to further break down the `revision-history` property under the `metadata` subcomponent. The command to achieve that would be:
 
 > `$TRESTLE_BASEDIR/catalogs/nist800-53/catalog$ trestle split -f metadata.json -e 'metadata.revision-history'`
 
 The result would be the creation of a `metadata` subdirectory under `catalog` and the creation of a `revision-history.json` file under `metadata` as shown below:
 
->>>>>>> 9605a510
 ```
 .
 ├── .trestle
@@ -461,14 +453,11 @@
 
 **Step 4**: Suppose the user wants to split the `responsible-parties` property in order to be able to edit each arbitrary key/value object under it as a separate file. The command to achieve that would be:
 
-<<<<<<< HEAD
-=======
-> `$TRESTLE_BASEDIR/catalogs/nist800-53/catalog$ trestle split -f metadata.json -e metadata.responsible-parties.*`
+ `$TRESTLE_BASEDIR/catalogs/nist800-53/catalog$ trestle split -f metadata.json -e metadata.responsible-parties.*`
 
 Notice the `.*` at the end referring to each key/value pair in the map).
 The command would result in creating a directory called `responsible-parties` under `metadata` and multiple JSON files under it, one for each named field using the key of the named field as the name of the JSON file. The result is shown below:
 
->>>>>>> 9605a510
 ```
 .
 ├── .trestle
