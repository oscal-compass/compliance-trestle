extra:
  analytics:
    property: G-XT3KGMHSY8
    provider: google
extra_css:
- css/extra.css
markdown_extensions:
- admonition
- markdown_include.include
- pymdownx.emoji
- pymdownx.magiclink
- pymdownx.superfences
- pymdownx.tabbed
- pymdownx.tasklist
- pymdownx.highlight
- pymdownx.inlinehilite
- pymdownx.snippets
- toc:
    permalink: ¤
nav:
- Trestle overview: index.md
- Installation: python_trestle_setup.md
- Tutorials:
  - Intro to trestle workflow: tutorials/trestle_sample_workflow.md
  - Compliance posture: tutorials/continuous-compliance/continuous-compliance.md
  - SSP, Catalog, and Profile Authoring: tutorials/ssp_profile_catalog_authoring/ssp_profile_catalog_authoring.md
  - Transformer construction: tutorials/task.transformer-construction/transformer-construction.md
  - Task - cis-to-component-definition: tutorials/task.cis-to-component-definition/transformation.md
  - Task - tanium-to-oscal: tutorials/task.tanuim-to-oscal/transformation.md
- Trestle command-line interface (CLI):
  - CLI for OSCAL documents: cli.md
  - CLI for authoring governed content: trestle_author.md
- Contributing:
  - Code of Conduct: mkdocs_code_of_conduct.md
  - Contributing overview: contributing/mkdocs_contributing.md
  - Contributors: https://github.com/IBM/compliance-trestle/graphs/contributors
  - Maintainers: maintainers.md
  - Documentation website: contributing/website.md
  - Trestle's object model: contributing/trestle_oscal_object_model.md
  - Developer Certificate of Originality: contributing/DCO.md
- Known limitations: errors.md
- Demos: demonstrations-content.md
- Reference:
  - Integrating with IBM SCC: reference/third-party-result-schema-SCC.md
  - trestle API reference:
    - tasks:
      - cis_to_component_definition: api_reference/trestle.tasks.cis_to_component_definition.md
      - xlsx_to_oscal_component_definition: api_reference/trestle.tasks.xlsx_to_oscal_component_definition.md
      - base_task: api_reference/trestle.tasks.base_task.md
      - transform: api_reference/trestle.tasks.transform.md
      - profile_to_osco: api_reference/trestle.tasks.profile_to_osco.md
      - osco_to_oscal: api_reference/trestle.tasks.osco_to_oscal.md
      - tanium_to_oscal: api_reference/trestle.tasks.tanium_to_oscal.md
    - core:
      - validator: api_reference/trestle.core.validator.md
      - oscal_version_validator: api_reference/trestle.core.oscal_version_validator.md
      - common_types: api_reference/trestle.core.common_types.md
      - profile_resolver: api_reference/trestle.core.profile_resolver.md
      - validator_helper: api_reference/trestle.core.validator_helper.md
      - markdown:
        - md_writer: api_reference/trestle.core.markdown.md_writer.md
        - markdown_processor: api_reference/trestle.core.markdown.markdown_processor.md
        - markdown_api: api_reference/trestle.core.markdown.markdown_api.md
        - markdown_node: api_reference/trestle.core.markdown.markdown_node.md
        - markdown_const: api_reference/trestle.core.markdown.markdown_const.md
        - markdown_validator: api_reference/trestle.core.markdown.markdown_validator.md
      - control_io: api_reference/trestle.core.control_io.md
      - models:
        - interfaces: api_reference/trestle.core.models.interfaces.md
        - elements: api_reference/trestle.core.models.elements.md
        - actions: api_reference/trestle.core.models.actions.md
        - plans: api_reference/trestle.core.models.plans.md
        - file_content_type: api_reference/trestle.core.models.file_content_type.md
      - jinja: api_reference/trestle.core.jinja.md
      - base_model: api_reference/trestle.core.base_model.md
      - catalog_interface: api_reference/trestle.core.catalog_interface.md
      - duplicates_validator: api_reference/trestle.core.duplicates_validator.md
      - generators: api_reference/trestle.core.generators.md
      - parser: api_reference/trestle.core.parser.md
      - all_validator: api_reference/trestle.core.all_validator.md
      - utils: api_reference/trestle.core.utils.md
      - pipeline: api_reference/trestle.core.pipeline.md
      - trestle_base_model: api_reference/trestle.core.trestle_base_model.md
      - ssp_io: api_reference/trestle.core.ssp_io.md
      - commands:
        - beta:
          - jinja: api_reference/trestle.core.commands.beta.jinja.md
        - describe: api_reference/trestle.core.commands.describe.md
        - task: api_reference/trestle.core.commands.task.md
        - merge: api_reference/trestle.core.commands.merge.md
        - version: api_reference/trestle.core.commands.version.md
        - add: api_reference/trestle.core.commands.add.md
        - create: api_reference/trestle.core.commands.create.md
        - transform_oscal: api_reference/trestle.core.commands.transform_oscal.md
        - author:
          - catalog: api_reference/trestle.core.commands.author.catalog.md
          - command: api_reference/trestle.core.commands.author.command.md
          - profile: api_reference/trestle.core.commands.author.profile.md
          - docs: api_reference/trestle.core.commands.author.docs.md
          - consts: api_reference/trestle.core.commands.author.consts.md
          - common: api_reference/trestle.core.commands.author.common.md
          - ssp: api_reference/trestle.core.commands.author.ssp.md
          - headers: api_reference/trestle.core.commands.author.headers.md
          - folders: api_reference/trestle.core.commands.author.folders.md
          - versioning:
            - template_versioning: api_reference/trestle.core.commands.author.versioning.template_versioning.md
<<<<<<< HEAD
        - replicate: api_reference/trestle.core.commands.replicate.md
        - remove: api_reference/trestle.core.commands.remove.md
        - command_docs: api_reference/trestle.core.commands.command_docs.md
        - assemble: api_reference/trestle.core.commands.assemble.md
=======
        - command_docs: api_reference/trestle.core.commands.command_docs.md
        - common:
          - cmd_utils: api_reference/trestle.core.commands.common.cmd_utils.md
          - return_codes: api_reference/trestle.core.commands.common.return_codes.md
        - create: api_reference/trestle.core.commands.create.md
        - describe: api_reference/trestle.core.commands.describe.md
>>>>>>> ddc1e662
        - href: api_reference/trestle.core.commands.href.md
        - validate: api_reference/trestle.core.commands.validate.md
        - common:
          - return_codes: api_reference/trestle.core.commands.common.return_codes.md
          - cmd_utils: api_reference/trestle.core.commands.common.cmd_utils.md
        - split: api_reference/trestle.core.commands.split.md
        - import_: api_reference/trestle.core.commands.import_.md
        - init: api_reference/trestle.core.commands.init.md
        - partial_object_validate: api_reference/trestle.core.commands.partial_object_validate.md
      - object_factory: api_reference/trestle.core.object_factory.md
      - repository: api_reference/trestle.core.repository.md
      - err: api_reference/trestle.core.err.md
      - const: api_reference/trestle.core.const.md
      - draw_io: api_reference/trestle.core.draw_io.md
      - refs_validator: api_reference/trestle.core.refs_validator.md
      - validator_factory: api_reference/trestle.core.validator_factory.md
      - remote:
        - cache: api_reference/trestle.core.remote.cache.md
    - utils:
      - log: api_reference/trestle.utils.log.md
      - load_distributed: api_reference/trestle.utils.load_distributed.md
      - trash: api_reference/trestle.utils.trash.md
      - fs: api_reference/trestle.utils.fs.md
      - oscal_helper: api_reference/trestle.utils.oscal_helper.md
    - oscal:
      - catalog: api_reference/trestle.oscal.catalog.md
      - poam: api_reference/trestle.oscal.poam.md
      - profile: api_reference/trestle.oscal.profile.md
      - common: api_reference/trestle.oscal.common.md
      - assessment_results: api_reference/trestle.oscal.assessment_results.md
      - ssp: api_reference/trestle.oscal.ssp.md
<<<<<<< HEAD
      - component: api_reference/trestle.oscal.component.md
      - assessment_plan: api_reference/trestle.oscal.assessment_plan.md
=======
    - tasks:
      - base_task: api_reference/trestle.tasks.base_task.md
      - cis_to_component_definition: api_reference/trestle.tasks.cis_to_component_definition.md
      - osco_to_oscal: api_reference/trestle.tasks.osco_to_oscal.md
      - profile_to_osco: api_reference/trestle.tasks.profile_to_osco.md
      - tanium_to_oscal: api_reference/trestle.tasks.tanium_to_oscal.md
      - transform: api_reference/trestle.tasks.transform.md
      - xlsx_to_oscal_component_definition: api_reference/trestle.tasks.xlsx_to_oscal_component_definition.md
>>>>>>> ddc1e662
    - transforms:
      - transformer_factory: api_reference/trestle.transforms.transformer_factory.md
      - results: api_reference/trestle.transforms.results.md
      - transformer_singleton: api_reference/trestle.transforms.transformer_singleton.md
      - implementations:
        - tanium: api_reference/trestle.transforms.implementations.tanium.md
        - osco: api_reference/trestle.transforms.implementations.osco.md
    - cli: api_reference/trestle.cli.md
plugins:
- search
- mkdocstrings:
    handlers:
      python:
        rendering:
          group_by_category: true
          show_category_heading: true
          show_if_no_docstring: true
          show_root_heading: true
        selection:
          filters:
          - '!^_[^_]'
          - '!^__json'
          - '!^__config__'
          new_path_syntax: true
    watch:
    - trestle
repo_name: IBM/compliance-trestle
repo_url: https://github.com/IBM/compliance-trestle
site_description: Documentation for compliance-trestle package.
site_name: Compliance Trestle
site_url: https://ibm.github.io/compliance-trestle
theme:
  features:
  - content.code.annotate
  name: material
  palette:
    accent: purple
    primary: teal
    scheme: slate<|MERGE_RESOLUTION|>--- conflicted
+++ resolved
@@ -43,115 +43,87 @@
 - Reference:
   - Integrating with IBM SCC: reference/third-party-result-schema-SCC.md
   - trestle API reference:
-    - tasks:
-      - cis_to_component_definition: api_reference/trestle.tasks.cis_to_component_definition.md
-      - xlsx_to_oscal_component_definition: api_reference/trestle.tasks.xlsx_to_oscal_component_definition.md
-      - base_task: api_reference/trestle.tasks.base_task.md
-      - transform: api_reference/trestle.tasks.transform.md
-      - profile_to_osco: api_reference/trestle.tasks.profile_to_osco.md
-      - osco_to_oscal: api_reference/trestle.tasks.osco_to_oscal.md
-      - tanium_to_oscal: api_reference/trestle.tasks.tanium_to_oscal.md
+    - cli: api_reference/trestle.cli.md
     - core:
-      - validator: api_reference/trestle.core.validator.md
-      - oscal_version_validator: api_reference/trestle.core.oscal_version_validator.md
-      - common_types: api_reference/trestle.core.common_types.md
-      - profile_resolver: api_reference/trestle.core.profile_resolver.md
-      - validator_helper: api_reference/trestle.core.validator_helper.md
-      - markdown:
-        - md_writer: api_reference/trestle.core.markdown.md_writer.md
-        - markdown_processor: api_reference/trestle.core.markdown.markdown_processor.md
-        - markdown_api: api_reference/trestle.core.markdown.markdown_api.md
-        - markdown_node: api_reference/trestle.core.markdown.markdown_node.md
-        - markdown_const: api_reference/trestle.core.markdown.markdown_const.md
-        - markdown_validator: api_reference/trestle.core.markdown.markdown_validator.md
-      - control_io: api_reference/trestle.core.control_io.md
-      - models:
-        - interfaces: api_reference/trestle.core.models.interfaces.md
-        - elements: api_reference/trestle.core.models.elements.md
-        - actions: api_reference/trestle.core.models.actions.md
-        - plans: api_reference/trestle.core.models.plans.md
-        - file_content_type: api_reference/trestle.core.models.file_content_type.md
-      - jinja: api_reference/trestle.core.jinja.md
+      - all_validator: api_reference/trestle.core.all_validator.md
       - base_model: api_reference/trestle.core.base_model.md
       - catalog_interface: api_reference/trestle.core.catalog_interface.md
-      - duplicates_validator: api_reference/trestle.core.duplicates_validator.md
-      - generators: api_reference/trestle.core.generators.md
-      - parser: api_reference/trestle.core.parser.md
-      - all_validator: api_reference/trestle.core.all_validator.md
-      - utils: api_reference/trestle.core.utils.md
-      - pipeline: api_reference/trestle.core.pipeline.md
-      - trestle_base_model: api_reference/trestle.core.trestle_base_model.md
-      - ssp_io: api_reference/trestle.core.ssp_io.md
       - commands:
-        - beta:
-          - jinja: api_reference/trestle.core.commands.beta.jinja.md
-        - describe: api_reference/trestle.core.commands.describe.md
-        - task: api_reference/trestle.core.commands.task.md
-        - merge: api_reference/trestle.core.commands.merge.md
-        - version: api_reference/trestle.core.commands.version.md
         - add: api_reference/trestle.core.commands.add.md
-        - create: api_reference/trestle.core.commands.create.md
-        - transform_oscal: api_reference/trestle.core.commands.transform_oscal.md
+        - assemble: api_reference/trestle.core.commands.assemble.md
         - author:
           - catalog: api_reference/trestle.core.commands.author.catalog.md
           - command: api_reference/trestle.core.commands.author.command.md
+          - common: api_reference/trestle.core.commands.author.common.md
+          - consts: api_reference/trestle.core.commands.author.consts.md
+          - docs: api_reference/trestle.core.commands.author.docs.md
+          - folders: api_reference/trestle.core.commands.author.folders.md
+          - headers: api_reference/trestle.core.commands.author.headers.md
           - profile: api_reference/trestle.core.commands.author.profile.md
-          - docs: api_reference/trestle.core.commands.author.docs.md
-          - consts: api_reference/trestle.core.commands.author.consts.md
-          - common: api_reference/trestle.core.commands.author.common.md
           - ssp: api_reference/trestle.core.commands.author.ssp.md
-          - headers: api_reference/trestle.core.commands.author.headers.md
-          - folders: api_reference/trestle.core.commands.author.folders.md
           - versioning:
             - template_versioning: api_reference/trestle.core.commands.author.versioning.template_versioning.md
-<<<<<<< HEAD
-        - replicate: api_reference/trestle.core.commands.replicate.md
-        - remove: api_reference/trestle.core.commands.remove.md
-        - command_docs: api_reference/trestle.core.commands.command_docs.md
-        - assemble: api_reference/trestle.core.commands.assemble.md
-=======
         - command_docs: api_reference/trestle.core.commands.command_docs.md
         - common:
           - cmd_utils: api_reference/trestle.core.commands.common.cmd_utils.md
           - return_codes: api_reference/trestle.core.commands.common.return_codes.md
         - create: api_reference/trestle.core.commands.create.md
         - describe: api_reference/trestle.core.commands.describe.md
->>>>>>> ddc1e662
         - href: api_reference/trestle.core.commands.href.md
-        - validate: api_reference/trestle.core.commands.validate.md
-        - common:
-          - return_codes: api_reference/trestle.core.commands.common.return_codes.md
-          - cmd_utils: api_reference/trestle.core.commands.common.cmd_utils.md
-        - split: api_reference/trestle.core.commands.split.md
         - import_: api_reference/trestle.core.commands.import_.md
         - init: api_reference/trestle.core.commands.init.md
+        - merge: api_reference/trestle.core.commands.merge.md
         - partial_object_validate: api_reference/trestle.core.commands.partial_object_validate.md
+        - remove: api_reference/trestle.core.commands.remove.md
+        - replicate: api_reference/trestle.core.commands.replicate.md
+        - split: api_reference/trestle.core.commands.split.md
+        - task: api_reference/trestle.core.commands.task.md
+        - transform_oscal: api_reference/trestle.core.commands.transform_oscal.md
+        - validate: api_reference/trestle.core.commands.validate.md
+        - version: api_reference/trestle.core.commands.version.md
+      - common_types: api_reference/trestle.core.common_types.md
+      - const: api_reference/trestle.core.const.md
+      - control_io: api_reference/trestle.core.control_io.md
+      - draw_io: api_reference/trestle.core.draw_io.md
+      - duplicates_validator: api_reference/trestle.core.duplicates_validator.md
+      - err: api_reference/trestle.core.err.md
+      - generators: api_reference/trestle.core.generators.md
+      - markdown:
+        - markdown_api: api_reference/trestle.core.markdown.markdown_api.md
+        - markdown_const: api_reference/trestle.core.markdown.markdown_const.md
+        - markdown_node: api_reference/trestle.core.markdown.markdown_node.md
+        - markdown_processor: api_reference/trestle.core.markdown.markdown_processor.md
+        - markdown_validator: api_reference/trestle.core.markdown.markdown_validator.md
+        - md_writer: api_reference/trestle.core.markdown.md_writer.md
+      - models:
+        - actions: api_reference/trestle.core.models.actions.md
+        - elements: api_reference/trestle.core.models.elements.md
+        - file_content_type: api_reference/trestle.core.models.file_content_type.md
+        - interfaces: api_reference/trestle.core.models.interfaces.md
+        - plans: api_reference/trestle.core.models.plans.md
       - object_factory: api_reference/trestle.core.object_factory.md
-      - repository: api_reference/trestle.core.repository.md
-      - err: api_reference/trestle.core.err.md
-      - const: api_reference/trestle.core.const.md
-      - draw_io: api_reference/trestle.core.draw_io.md
+      - oscal_version_validator: api_reference/trestle.core.oscal_version_validator.md
+      - parser: api_reference/trestle.core.parser.md
+      - pipeline: api_reference/trestle.core.pipeline.md
+      - profile_resolver: api_reference/trestle.core.profile_resolver.md
       - refs_validator: api_reference/trestle.core.refs_validator.md
-      - validator_factory: api_reference/trestle.core.validator_factory.md
       - remote:
         - cache: api_reference/trestle.core.remote.cache.md
-    - utils:
-      - log: api_reference/trestle.utils.log.md
-      - load_distributed: api_reference/trestle.utils.load_distributed.md
-      - trash: api_reference/trestle.utils.trash.md
-      - fs: api_reference/trestle.utils.fs.md
-      - oscal_helper: api_reference/trestle.utils.oscal_helper.md
+      - repository: api_reference/trestle.core.repository.md
+      - trestle_base_model: api_reference/trestle.core.trestle_base_model.md
+      - utils: api_reference/trestle.core.utils.md
+      - validator: api_reference/trestle.core.validator.md
+      - validator_factory: api_reference/trestle.core.validator_factory.md
+      - validator_helper: api_reference/trestle.core.validator_helper.md
     - oscal:
+      - assessment_plan: api_reference/trestle.oscal.assessment_plan.md
+      - assessment_results: api_reference/trestle.oscal.assessment_results.md
       - catalog: api_reference/trestle.oscal.catalog.md
+      - common: api_reference/trestle.oscal.common.md
+      - component: api_reference/trestle.oscal.component.md
       - poam: api_reference/trestle.oscal.poam.md
       - profile: api_reference/trestle.oscal.profile.md
-      - common: api_reference/trestle.oscal.common.md
-      - assessment_results: api_reference/trestle.oscal.assessment_results.md
       - ssp: api_reference/trestle.oscal.ssp.md
-<<<<<<< HEAD
-      - component: api_reference/trestle.oscal.component.md
-      - assessment_plan: api_reference/trestle.oscal.assessment_plan.md
-=======
     - tasks:
       - base_task: api_reference/trestle.tasks.base_task.md
       - cis_to_component_definition: api_reference/trestle.tasks.cis_to_component_definition.md
@@ -160,15 +132,19 @@
       - tanium_to_oscal: api_reference/trestle.tasks.tanium_to_oscal.md
       - transform: api_reference/trestle.tasks.transform.md
       - xlsx_to_oscal_component_definition: api_reference/trestle.tasks.xlsx_to_oscal_component_definition.md
->>>>>>> ddc1e662
     - transforms:
+      - implementations:
+        - osco: api_reference/trestle.transforms.implementations.osco.md
+        - tanium: api_reference/trestle.transforms.implementations.tanium.md
+      - results: api_reference/trestle.transforms.results.md
       - transformer_factory: api_reference/trestle.transforms.transformer_factory.md
-      - results: api_reference/trestle.transforms.results.md
       - transformer_singleton: api_reference/trestle.transforms.transformer_singleton.md
-      - implementations:
-        - tanium: api_reference/trestle.transforms.implementations.tanium.md
-        - osco: api_reference/trestle.transforms.implementations.osco.md
-    - cli: api_reference/trestle.cli.md
+    - utils:
+      - fs: api_reference/trestle.utils.fs.md
+      - load_distributed: api_reference/trestle.utils.load_distributed.md
+      - log: api_reference/trestle.utils.log.md
+      - oscal_helper: api_reference/trestle.utils.oscal_helper.md
+      - trash: api_reference/trestle.utils.trash.md
 plugins:
 - search
 - mkdocstrings:
