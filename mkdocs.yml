edit_uri: ''
extra:
  analytics:
    property: G-XT3KGMHSY8
    provider: google
  consent:
    title: Cookie consent
    description: >-
      We use cookies to recognize your repeated visits and preferences, as well as
      to measure the effectiveness of our documentation and whether users find what
      they're searching for. With your consent, you're helping us to make our documentation
      better.
markdown_extensions:
- admonition
- markdown_include.include
- md_in_html
- pymdownx.emoji
- pymdownx.magiclink
- pymdownx.superfences
- pymdownx.tabbed
- pymdownx.tasklist
- pymdownx.highlight
- pymdownx.inlinehilite
- pymdownx.snippets
- toc:
    permalink: ¤
nav:
- Overview: index.md
- Installation: python_trestle_setup.md
- Tutorials:
  - Intro to trestle workflow: tutorials/trestle_sample_workflow.md
  - Compliance posture: tutorials/continuous-compliance/continuous-compliance.md
  - Trestle Authoring:
    - Governance of Authored Documents: trestle_author.md
    - Catalog, Profile, ComponentDefinition, and SSP Authoring: tutorials/ssp_profile_catalog_authoring/ssp_profile_catalog_authoring.md
  - Trestle Transformers and Tasks:
    - Transformer construction: tutorials/task.transformer-construction/transformer-construction.md
    - Task - task.csv-to-oscal-cd: tutorials/task.csv-to-oscal-cd/transformation.md
    - Task - ocp4-cis-profile-to-oscal-catalog: tutorials/task.ocp4-cis-profile-to-oscal-catalog/transformation.md
    - Task - ocp4-cis-profile-to-oscal-cd: tutorials/task.ocp4-cis-profile-to-oscal-cd/transformation.md
    - Task - tanium-result-to-oscal-ar: tutorials/task.tanium-result-to-oscal-ar/transformation.md
  - Trestle command-line interface (CLI):
    - CLI for OSCAL documents: cli.md
    - CLI for Jinja Template processing: trestle_author_jinja.md
- Contributing:
  - Code of Conduct: mkdocs_code_of_conduct.md
  - Contributing overview: contributing/mkdocs_contributing.md
  - Contributors: https://github.com/oscal-compass/compliance-trestle/graphs/contributors
  - Maintainers: maintainers.md
  - Documentation website: contributing/website.md
  - Trestle's object model: contributing/trestle_oscal_object_model.md
  - Developer Certificate of Originality: contributing/DCO.md
  - Trestle plugin mechanism: contributing/plugins.md
  - GitHub actions setup: contributing/github_actions_setup.md
- Known limitations: errors.md
- Demos: demonstrations-content.md
- Plugins:
  - FedRAMP validation: plugins/compliance-trestle-fedramp.md
- License: license.md
- Reference:
  - Integrating with IBM SCC: reference/third-party-result-schema-SCC.md
  - trestle API reference:
    - cli: api_reference/trestle/cli.md
    - common:
      - common_types: api_reference/trestle/common/common_types.md
      - const: api_reference/trestle/common/const.md
      - err: api_reference/trestle/common/err.md
      - file_utils: api_reference/trestle/common/file_utils.md
      - list_utils: api_reference/trestle/common/list_utils.md
      - load_validate: api_reference/trestle/common/load_validate.md
      - log: api_reference/trestle/common/log.md
      - model_utils: api_reference/trestle/common/model_utils.md
      - str_utils: api_reference/trestle/common/str_utils.md
      - trash: api_reference/trestle/common/trash.md
      - type_utils: api_reference/trestle/common/type_utils.md
    - core:
      - all_validator: api_reference/trestle/core/all_validator.md
      - base_model: api_reference/trestle/core/base_model.md
      - catalog:
        - catalog_api: api_reference/trestle/core/catalog/catalog_api.md
        - catalog_interface: api_reference/trestle/core/catalog/catalog_interface.md
        - catalog_merger: api_reference/trestle/core/catalog/catalog_merger.md
        - catalog_reader: api_reference/trestle/core/catalog/catalog_reader.md
        - catalog_writer: api_reference/trestle/core/catalog/catalog_writer.md
      - catalog_validator: api_reference/trestle/core/catalog_validator.md
      - commands:
        - add: api_reference/trestle/core/commands/add.md
        - assemble: api_reference/trestle/core/commands/assemble.md
        - author:
          - catalog: api_reference/trestle/core/commands/author/catalog.md
          - command: api_reference/trestle/core/commands/author/command.md
          - common: api_reference/trestle/core/commands/author/common.md
          - component: api_reference/trestle/core/commands/author/component.md
          - consts: api_reference/trestle/core/commands/author/consts.md
          - docs: api_reference/trestle/core/commands/author/docs.md
          - folders: api_reference/trestle/core/commands/author/folders.md
          - headers: api_reference/trestle/core/commands/author/headers.md
          - jinja: api_reference/trestle/core/commands/author/jinja.md
          - prof: api_reference/trestle/core/commands/author/prof.md
          - ssp: api_reference/trestle/core/commands/author/ssp.md
          - versioning:
            - template_versioning: api_reference/trestle/core/commands/author/versioning/template_versioning.md
        - command_docs: api_reference/trestle/core/commands/command_docs.md
        - common:
          - cmd_utils: api_reference/trestle/core/commands/common/cmd_utils.md
          - return_codes: api_reference/trestle/core/commands/common/return_codes.md
        - create: api_reference/trestle/core/commands/create.md
        - describe: api_reference/trestle/core/commands/describe.md
        - href: api_reference/trestle/core/commands/href.md
        - import_: api_reference/trestle/core/commands/import_.md
        - init: api_reference/trestle/core/commands/init.md
        - merge: api_reference/trestle/core/commands/merge.md
        - partial_object_validate: api_reference/trestle/core/commands/partial_object_validate.md
        - remove: api_reference/trestle/core/commands/remove.md
        - replicate: api_reference/trestle/core/commands/replicate.md
        - split: api_reference/trestle/core/commands/split.md
        - task: api_reference/trestle/core/commands/task.md
        - validate: api_reference/trestle/core/commands/validate.md
        - version: api_reference/trestle/core/commands/version.md
      - control_context: api_reference/trestle/core/control_context.md
      - control_interface: api_reference/trestle/core/control_interface.md
      - control_reader: api_reference/trestle/core/control_reader.md
      - control_writer: api_reference/trestle/core/control_writer.md
      - crm:
        - bycomp_interface: api_reference/trestle/core/crm/bycomp_interface.md
        - export_reader: api_reference/trestle/core/crm/export_reader.md
        - export_writer: api_reference/trestle/core/crm/export_writer.md
        - leveraged_statements: api_reference/trestle/core/crm/leveraged_statements.md
        - ssp_inheritance_api: api_reference/trestle/core/crm/ssp_inheritance_api.md
      - docs_control_writer: api_reference/trestle/core/docs_control_writer.md
      - draw_io: api_reference/trestle/core/draw_io.md
      - duplicates_validator: api_reference/trestle/core/duplicates_validator.md
      - generators: api_reference/trestle/core/generators.md
      - generic_oscal: api_reference/trestle/core/generic_oscal.md
      - jinja: api_reference/trestle/core/jinja.md
      - links_validator: api_reference/trestle/core/links_validator.md
      - markdown:
        - base_markdown_node: api_reference/trestle/core/markdown/base_markdown_node.md
        - control_markdown_node: api_reference/trestle/core/markdown/control_markdown_node.md
        - docs_markdown_node: api_reference/trestle/core/markdown/docs_markdown_node.md
        - markdown_api: api_reference/trestle/core/markdown/markdown_api.md
        - markdown_const: api_reference/trestle/core/markdown/markdown_const.md
        - markdown_processor: api_reference/trestle/core/markdown/markdown_processor.md
        - markdown_validator: api_reference/trestle/core/markdown/markdown_validator.md
        - md_writer: api_reference/trestle/core/markdown/md_writer.md
      - models:
        - actions: api_reference/trestle/core/models/actions.md
        - elements: api_reference/trestle/core/models/elements.md
        - file_content_type: api_reference/trestle/core/models/file_content_type.md
        - interfaces: api_reference/trestle/core/models/interfaces.md
        - plans: api_reference/trestle/core/models/plans.md
      - object_factory: api_reference/trestle/core/object_factory.md
      - parser: api_reference/trestle/core/parser.md
      - pipeline: api_reference/trestle/core/pipeline.md
      - profile_resolver: api_reference/trestle/core/profile_resolver.md
      - refs_validator: api_reference/trestle/core/refs_validator.md
      - remote:
        - cache: api_reference/trestle/core/remote/cache.md
      - repository: api_reference/trestle/core/repository.md
      - resolver:
        - merge: api_reference/trestle/core/resolver/merge.md
        - modify: api_reference/trestle/core/resolver/modify.md
        - prune: api_reference/trestle/core/resolver/prune.md
      - rule_parameters_validator: api_reference/trestle/core/rule_parameters_validator.md
      - ssp_io: api_reference/trestle/core/ssp_io.md
      - trestle_base_model: api_reference/trestle/core/trestle_base_model.md
      - validator: api_reference/trestle/core/validator.md
      - validator_factory: api_reference/trestle/core/validator_factory.md
    - oscal:
      - assessment_plan: api_reference/trestle/oscal/assessment_plan.md
      - assessment_results: api_reference/trestle/oscal/assessment_results.md
      - catalog: api_reference/trestle/oscal/catalog.md
      - common: api_reference/trestle/oscal/common.md
      - component: api_reference/trestle/oscal/component.md
      - poam: api_reference/trestle/oscal/poam.md
      - profile: api_reference/trestle/oscal/profile.md
      - ssp: api_reference/trestle/oscal/ssp.md
    - tasks:
      - base_task: api_reference/trestle/tasks/base_task.md
      - cis_xlsx_to_oscal_catalog: api_reference/trestle/tasks/cis_xlsx_to_oscal_catalog.md
      - csv_to_oscal_cd: api_reference/trestle/tasks/csv_to_oscal_cd.md
      - ocp4_cis_profile_to_oscal_catalog: api_reference/trestle/tasks/ocp4_cis_profile_to_oscal_catalog.md
      - ocp4_cis_profile_to_oscal_cd: api_reference/trestle/tasks/ocp4_cis_profile_to_oscal_cd.md
      - oscal_catalog_to_csv: api_reference/trestle/tasks/oscal_catalog_to_csv.md
      - oscal_profile_to_osco_profile: api_reference/trestle/tasks/oscal_profile_to_osco_profile.md
      - osco_result_to_oscal_ar: api_reference/trestle/tasks/osco_result_to_oscal_ar.md
      - tanium_result_to_oscal_ar: api_reference/trestle/tasks/tanium_result_to_oscal_ar.md
      - transform: api_reference/trestle/tasks/transform.md
      - xccdf_result_to_oscal_ar: api_reference/trestle/tasks/xccdf_result_to_oscal_ar.md
      - xlsx_helper: api_reference/trestle/tasks/xlsx_helper.md
      - xlsx_to_oscal_cd: api_reference/trestle/tasks/xlsx_to_oscal_cd.md
      - xlsx_to_oscal_profile: api_reference/trestle/tasks/xlsx_to_oscal_profile.md
    - transforms:
      - implementations:
        - osco: api_reference/trestle/transforms/implementations/osco.md
        - tanium: api_reference/trestle/transforms/implementations/tanium.md
        - xccdf: api_reference/trestle/transforms/implementations/xccdf.md
      - results: api_reference/trestle/transforms/results.md
      - transformer_factory: api_reference/trestle/transforms/transformer_factory.md
      - transformer_helper: api_reference/trestle/transforms/transformer_helper.md
      - transformer_singleton: api_reference/trestle/transforms/transformer_singleton.md
plugins:
<<<<<<< HEAD
- awesome-pages
=======
# warning don't use `macros`
>>>>>>> e3aeb959
- search
- autorefs
- htmlproofer:
    enabled: true
    validate_rendered_template: false
    validate_external_urls: true
    raise_error_after_finish: false
    raise_error_excludes:
      # This is to remove some false positives for links which work.
      # Anchors are validated again by core mkdocs
      404: ['#trestle.*']
- mkdocstrings:
    default_handler: python
    handlers:
      python:
        options:
          show_inheritance_diagram: true
          inherited_members: false
          group_by_category: true
          show_category_heading: true
          show_if_no_docstring: true
          show_root_heading: true
          filters:
          - '!^_[^_]'
          - '!^__json'
          - '!^__config__'
          new_path_syntax: true
repo_name: oscal-compass/compliance-trestle
repo_url: https://github.com/oscal-compass/compliance-trestle
site_description: Documentation for compliance-trestle package.
site_name: Compliance Trestle
site_url: https://oscal-compass.github.io/compliance-trestle
theme:
  features:
  - content.code.annotate
  - navigation.tabs
  name: material
  palette:
    accent: purple
    primary: teal
    scheme: slate
validation:
  omitted_files: warn
  absolute_links: warn # Or 'relative_to_docs' - new in MkDocs 1.6
  unrecognized_links: warn
  anchors: warn # New in MkDocs 1.6<|MERGE_RESOLUTION|>--- conflicted
+++ resolved
@@ -6,10 +6,7 @@
   consent:
     title: Cookie consent
     description: >-
-      We use cookies to recognize your repeated visits and preferences, as well as
-      to measure the effectiveness of our documentation and whether users find what
-      they're searching for. With your consent, you're helping us to make our documentation
-      better.
+      We use cookies to recognize your repeated visits and preferences, as well as to measure the effectiveness of our documentation and whether users find what they're searching for. With your consent, you're helping us to make our documentation better.
 markdown_extensions:
 - admonition
 - markdown_include.include
@@ -200,11 +197,8 @@
       - transformer_helper: api_reference/trestle/transforms/transformer_helper.md
       - transformer_singleton: api_reference/trestle/transforms/transformer_singleton.md
 plugins:
-<<<<<<< HEAD
 - awesome-pages
-=======
-# warning don't use `macros`
->>>>>>> e3aeb959
+# warning don't use `macros` - yet
 - search
 - autorefs
 - htmlproofer:
