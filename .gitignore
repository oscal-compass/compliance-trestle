# Binaries for programs and plugins
*.exe
*.exe~
*.dll
*.so
*.dylib
# Messy merges
*.orig
# Test binary, built with `go test -c`
*.test

# Output of the go coverage tool, specifically when used with LiteIDE
*.out

.settings
.project
.pydevproject

# Dependency directories (remove the comment below to include it)
# vendor/
venv
*.egg-info
.vscode/settings.json
.vscode
pytest.ini

# jupyter notebooks for local tests and prototypes
*.ipynb

_*/

#OS X 
.DS_Store

# pyenv file to fix local python version
.python-version

build
dist
tmp

.coverage*
coverage.xml
cov_html

site
/.pytest_cache/

tmp_bin_test
.mypy_cache

/venv.trestle/
<<<<<<< HEAD
=======

# mkdocs
>>>>>>> 4a7c1235
.cache/<|MERGE_RESOLUTION|>--- conflicted
+++ resolved
@@ -50,9 +50,6 @@
 .mypy_cache
 
 /venv.trestle/
-<<<<<<< HEAD
-=======
 
 # mkdocs
->>>>>>> 4a7c1235
 .cache/